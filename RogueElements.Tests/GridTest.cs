--- conflicted
+++ resolved
@@ -393,16 +393,9 @@
         }
 
         [Test]
-<<<<<<< HEAD
-        [TestCase(false, true)]
-        [TestCase(true, false)]
-        [SuppressMessage("CodeCracker.CSharp.Usage", "CC0057:UnusedParameter", Justification = "TODO")]
-        public void IsChokePointSubRect(bool diagonal, bool result)
-=======
         [TestCase(false)]
         [TestCase(true)]
         public void IsChokePointSubRect(bool diagonal)
->>>>>>> f82d7643
         {
             string[] inGrid =
             {
@@ -423,12 +416,8 @@
             else
                 checkDiag = (Loc testLoc) => map[testLoc.X][testLoc.Y] == 'X';
 
-<<<<<<< HEAD
+            // The blocked tile counts as blocking all, even diagonals.
             bool isChoke = Grid.IsChokePoint(Loc.One, new Loc(map[0].Length, map.Length) - new Loc(2), new Loc(2), CheckBlock, checkDiag);
-=======
-            //The blocked tile counts as blocking all, even diagonals.
-            bool isChoke = Grid.IsChokePoint(new Loc(1), new Loc(map[0].Length, map.Length) - new Loc(2), new Loc(2), checkBlock, checkDiag);
->>>>>>> f82d7643
             Assert.That(isChoke, Is.EqualTo(true));
         }
 
