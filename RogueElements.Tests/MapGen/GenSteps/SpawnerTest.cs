﻿// <copyright file="SpawnerTest.cs" company="Audino">
// Copyright (c) Audino
// Licensed under the MIT license. See LICENSE file in the project root for full license information.
// </copyright>

using System;
using System.Collections.Generic;
using Moq;
using NUnit.Framework;

namespace RogueElements.Tests
{
    [TestFixture]
    public class SpawnerTest
    {
        public interface IPlaceableRoomTestContext : ITiledGenContext, IFloorPlanGenContext, IPlaceableGenContext<SpawnableChar>
        {
        }

        public interface IViewPlaceableRoomTestContext : ITiledGenContext, IFloorPlanGenContext, IPlaceableGenContext<SpawnableChar>, IViewPlaceableGenContext<SpawnableInt>
        {
        }

        [Test]
        [Ignore("TODO")]
        public void PickerSpawner()
        {
            // mock an IGenContext for the rand
            // verify that the picker spawner result is the same as the picker result
            throw new NotImplementedException();
        }

        [Test]
        [Ignore("TODO")]
        public void PickerSpawnerRepeat()
        {
            // verify that the picker spawner result is the same as the picker result
            // even if the picker's state changes and repeat calls are made
            throw new NotImplementedException();
        }

        [Test]
        [Ignore("TODO")]
        public void ContextSpawner()
        {
            // mock an ISpawningGenContext for the rand
            // verify that the amount spawned is expected
            // verify that the results are the expected
            throw new NotImplementedException();
        }

        [Test]
        [Ignore("TODO")]
        public void ContextSpawnerStateChange()
        {
            // mock an ISpawningGenContext for the rand
            // verify that the state changes for the map
            throw new NotImplementedException();
        }

        [Test]
        [Ignore("TODO")]
        public void ContextSpawnerCutsShort()
        {
            // mock an ISpawningGenContext for the rand
            // verify that the spawns cut short if they cannot pick
            // do it for the first, and then something that is after first
            throw new NotImplementedException();
        }

        [Test]
        [Ignore("TODO")]
        public void RandomSpawnStep()
        {
            // set the spawn to return a set list of spawns
            // set map.getallfreetiles to a set list of tiles
            // set random to choose specific tiles out of them
            // verify the proper tiles are removed
            throw new NotImplementedException();
        }

        [Test]
        [TestCase(0, 1, 2)]
        [TestCase(1, 3, 4)]
        [TestCase(2, 5, 5)]
        [TestCase(3, 3, 2)]
        public void RoomSpawnStepSpawnInRoom(int chosenRand, int locX, int locY)
        {
            Mock<IRandom> testRand = new Mock<IRandom>(MockBehavior.Strict);

            // choose freetile count
            Moq.Language.ISetupSequentialResult<int> seq = testRand.SetupSequence(p => p.Next(4));
            seq = seq.Returns(chosenRand);
            Mock<IPlaceableRoomTestContext> mockMap = new Mock<IPlaceableRoomTestContext>(MockBehavior.Strict);
            mockMap.SetupGet(p => p.Rand).Returns(testRand.Object);

            // get free tiles
            var freeLocs = new List<Loc>
            {
                new Loc(1, 2),
                new Loc(3, 4),
                new Loc(5, 5),
                new Loc(3, 2),
            };
            mockMap.Setup(p => p.GetFreeTiles(new Rect(10, 20, 30, 40))).Returns(freeLocs);

            // expect place item
            mockMap.Setup(p => p.PlaceItem(new Loc(locX, locY), new SpawnableChar('a')));

            Mock<IRoomGen> mockRoom = new Mock<IRoomGen>(MockBehavior.Strict);
            mockRoom.SetupGet(p => p.Draw).Returns(new Rect(10, 20, 30, 40));
            var roomPlan = new FloorRoomPlan(mockRoom.Object);
            Mock<FloorPlan> mockFloor = new Mock<FloorPlan>(MockBehavior.Strict);
            mockFloor.Setup(p => p.GetRoomHall(new RoomHallIndex(0, false))).Returns(roomPlan);
            mockMap.SetupGet(p => p.RoomPlan).Returns(mockFloor.Object);

            var roomSpawner = new Mock<RoomSpawnStep<IPlaceableRoomTestContext, SpawnableChar>>(null) { CallBase = true };

            roomSpawner.Object.SpawnInRoom(mockMap.Object, new RoomHallIndex(0, false), new SpawnableChar('a'));

            // verify the correct placeitem was called
            mockMap.Verify(p => p.PlaceItem(new Loc(locX, locY), new SpawnableChar('a')), Times.Exactly(1));
        }

        [Test]
        [TestCase(0, 1, 2, 0, 2, 1, 1)] // evenly distributed
        [TestCase(0, 0, 0, 0, 4, 0, 0)] // all on one room is possible
        [TestCase(2, 2, 2, 2, 0, 0, 4)] // all on another room is possible
        public void RoomSpawnStepSpawnRandInCandRooms(int seq1, int seq2, int seq3, int seq4, int room1s, int room2s, int room3s)
        {
            Mock<IRandom> testRand = new Mock<IRandom>(MockBehavior.Strict);

            // choose freetile count
            Moq.Language.ISetupSequentialResult<int> seq = testRand.SetupSequence(p => p.Next(3));
            seq = seq.Returns(seq1);
            seq = seq.Returns(seq2);
            seq = seq.Returns(seq3);
            seq = seq.Returns(seq4);

            Mock<IPlaceableRoomTestContext> mockMap = new Mock<IPlaceableRoomTestContext>(MockBehavior.Strict);
            mockMap.SetupGet(p => p.Rand).Returns(testRand.Object);

            var spawningRooms = new SpawnList<RoomHallIndex>
            {
                { new RoomHallIndex(0, false), 1 },
                { new RoomHallIndex(1, false), 1 },
                { new RoomHallIndex(2, false), 1 },
            };

            // get a list of spawns
            List<SpawnableChar> spawns = new List<SpawnableChar>();
            foreach (Dir4 dir in DirExt.VALID_DIR4)
                spawns.Add(new SpawnableChar('a'));

            var roomSpawner = new Mock<RandomRoomSpawnStep<IPlaceableRoomTestContext, SpawnableChar>>(null, false) { CallBase = true };
            roomSpawner.Setup(p => p.SpawnInRoom(mockMap.Object, new RoomHallIndex(0, false), new SpawnableChar('a'))).Returns(true);
            roomSpawner.Setup(p => p.SpawnInRoom(mockMap.Object, new RoomHallIndex(1, false), new SpawnableChar('a'))).Returns(true);
            roomSpawner.Setup(p => p.SpawnInRoom(mockMap.Object, new RoomHallIndex(2, false), new SpawnableChar('a'))).Returns(true);

            roomSpawner.Object.SpawnRandInCandRooms(mockMap.Object, spawningRooms, spawns, 100);

            roomSpawner.Verify(p => p.SpawnInRoom(mockMap.Object, new RoomHallIndex(0, false), new SpawnableChar('a')), Times.Exactly(room1s));
            roomSpawner.Verify(p => p.SpawnInRoom(mockMap.Object, new RoomHallIndex(1, false), new SpawnableChar('a')), Times.Exactly(room2s));
            roomSpawner.Verify(p => p.SpawnInRoom(mockMap.Object, new RoomHallIndex(2, false), new SpawnableChar('a')), Times.Exactly(room3s));

            // assert that the right values have been taken out of the lists
            Assert.That(spawningRooms.Count, Is.EqualTo(3));
            Assert.That(spawns.Count, Is.EqualTo(0));
        }

        [Test]
        [TestCase(false, 100, 0)]
        [TestCase(true, 0, 3)]
        [TestCase(true, -100, 3)]
        public void RoomSpawnStepSpawnRandInCandRoomsRemoval(bool successful, int successPercent, int expectedSpawns)
        {
            // proves that you can run out of space
            Mock<IRandom> testRand = new Mock<IRandom>(MockBehavior.Strict);

            // choose freetile count
            testRand.SetupSequence(p => p.Next(3)).Returns(0);
            testRand.SetupSequence(p => p.Next(2)).Returns(0);
            testRand.SetupSequence(p => p.Next(1)).Returns(0);

            Mock<IPlaceableRoomTestContext> mockMap = new Mock<IPlaceableRoomTestContext>(MockBehavior.Strict);
            mockMap.SetupGet(p => p.Rand).Returns(testRand.Object);

            SpawnList<RoomHallIndex> spawningRooms = new SpawnList<RoomHallIndex>
            {
                { new RoomHallIndex(0, false), 1 },
                { new RoomHallIndex(1, false), 1 },
                { new RoomHallIndex(2, false), 1 },
            };

            // get a list of spawns
            List<SpawnableChar> spawns = new List<SpawnableChar>();
            for (int ii = 0; ii < 5; ii++)
                spawns.Add(new SpawnableChar('a'));

            var roomSpawner = new Mock<RandomRoomSpawnStep<IPlaceableRoomTestContext, SpawnableChar>>(null, false) { CallBase = true };
            roomSpawner.Setup(p => p.SpawnInRoom(mockMap.Object, new RoomHallIndex(0, false), new SpawnableChar('a'))).Returns(successful);
            roomSpawner.Setup(p => p.SpawnInRoom(mockMap.Object, new RoomHallIndex(1, false), new SpawnableChar('a'))).Returns(successful);
            roomSpawner.Setup(p => p.SpawnInRoom(mockMap.Object, new RoomHallIndex(2, false), new SpawnableChar('a'))).Returns(successful);

            roomSpawner.Object.SpawnRandInCandRooms(mockMap.Object, spawningRooms, spawns, successPercent);

            roomSpawner.Verify(p => p.SpawnInRoom(mockMap.Object, new RoomHallIndex(0, false), new SpawnableChar('a')), Times.Exactly(1));
            roomSpawner.Verify(p => p.SpawnInRoom(mockMap.Object, new RoomHallIndex(1, false), new SpawnableChar('a')), Times.Exactly(1));
            roomSpawner.Verify(p => p.SpawnInRoom(mockMap.Object, new RoomHallIndex(2, false), new SpawnableChar('a')), Times.Exactly(1));

            Assert.That(spawningRooms.Count, Is.EqualTo(0));
            Assert.That(spawns.Count, Is.EqualTo(5 - expectedSpawns));
        }

        [Test]
        public void RoomSpawnStepSpawnRandInCandRoomsChangeChance()
        {
            // proves that the probability diminishes with each success
            Mock<IRandom> testRand = new Mock<IRandom>(MockBehavior.Strict);

            // choose freetile count
            testRand.SetupSequence(p => p.Next(12)).Returns(0);
            testRand.SetupSequence(p => p.Next(10)).Returns(2);
            testRand.SetupSequence(p => p.Next(8)).Returns(0);
            testRand.SetupSequence(p => p.Next(7)).Returns(0);

            Mock<IPlaceableRoomTestContext> mockMap = new Mock<IPlaceableRoomTestContext>(MockBehavior.Strict);
            mockMap.SetupGet(p => p.Rand).Returns(testRand.Object);

            SpawnList<RoomHallIndex> spawningRooms = new SpawnList<RoomHallIndex>
            {
                { new RoomHallIndex(0, false), 4 },
                { new RoomHallIndex(1, false), 4 },
                { new RoomHallIndex(2, false), 4 },
            };

            // get a list of spawns
            List<SpawnableChar> spawns = new List<SpawnableChar>();
            for (int ii = 0; ii < 5; ii++)
                spawns.Add(new SpawnableChar('a'));

            var roomSpawner = new Mock<RandomRoomSpawnStep<IPlaceableRoomTestContext, SpawnableChar>>(null, false) { CallBase = true };
            roomSpawner.Setup(p => p.SpawnInRoom(mockMap.Object, new RoomHallIndex(0, false), new SpawnableChar('a'))).Returns(true);
            roomSpawner.Setup(p => p.SpawnInRoom(mockMap.Object, new RoomHallIndex(1, false), new SpawnableChar('a'))).Returns(true);
            roomSpawner.Setup(p => p.SpawnInRoom(mockMap.Object, new RoomHallIndex(2, false), new SpawnableChar('a'))).Returns(true);

            roomSpawner.Object.SpawnRandInCandRooms(mockMap.Object, spawningRooms, spawns, 50);

            roomSpawner.Verify(p => p.SpawnInRoom(mockMap.Object, new RoomHallIndex(0, false), new SpawnableChar('a')), Times.Exactly(4));
            roomSpawner.Verify(p => p.SpawnInRoom(mockMap.Object, new RoomHallIndex(1, false), new SpawnableChar('a')), Times.Exactly(1));
            roomSpawner.Verify(p => p.SpawnInRoom(mockMap.Object, new RoomHallIndex(2, false), new SpawnableChar('a')), Times.Exactly(0));

            Assert.That(spawningRooms.Count, Is.EqualTo(3));
            Assert.That(spawningRooms.GetSpawnRate(0), Is.EqualTo(1));
            Assert.That(spawningRooms.GetSpawnRate(1), Is.EqualTo(2));
            Assert.That(spawningRooms.GetSpawnRate(2), Is.EqualTo(4));
            Assert.That(spawns.Count, Is.EqualTo(0));
        }

        [Test]
        public void RandomRoomSpawnStep()
        {
            Mock<IPlaceableRoomTestContext> mockMap = new Mock<IPlaceableRoomTestContext>(MockBehavior.Strict);

            Mock<FloorPlan> mockFloor = new Mock<FloorPlan>(MockBehavior.Strict);
            mockFloor.SetupGet(p => p.RoomCount).Returns(3);
            mockFloor.Setup(p => p.GetRoom(0)).Returns(new TestFloorPlanGen('A'));
            mockFloor.Setup(p => p.GetRoom(1)).Returns(new TestFloorPlanGen('B'));
            mockFloor.Setup(p => p.GetRoom(2)).Returns(new TestFloorPlanGen('C'));
            mockMap.SetupGet(p => p.RoomPlan).Returns(mockFloor.Object);

            Mock<List<SpawnableChar>> mockSpawns = new Mock<List<SpawnableChar>>(MockBehavior.Strict);

            var roomSpawner = new Mock<RandomRoomSpawnStep<IPlaceableRoomTestContext, SpawnableChar>>(null, false) { CallBase = true };

            SpawnList<RoomHallIndex> compare = new SpawnList<RoomHallIndex>
            {
                new RoomHallIndex(0, false),
                new RoomHallIndex(1, false),
                new RoomHallIndex(2, false),
            };

            roomSpawner.Setup(p => p.SpawnRandInCandRooms(mockMap.Object, It.IsAny<SpawnList<RoomHallIndex>>(), mockSpawns.Object, 100));

            roomSpawner.Object.DistributeSpawns(mockMap.Object, mockSpawns.Object);

            roomSpawner.Verify(p => p.SpawnRandInCandRooms(mockMap.Object, It.Is<SpawnList<RoomHallIndex>>(s => s.Equals(compare)), mockSpawns.Object, 100), Times.Exactly(1));
        }

        [Test]
        public void TerminalSpawnStep()
        {
            // tests eligibility of terminals
            Mock<IPlaceableRoomTestContext> mockMap = new Mock<IPlaceableRoomTestContext>(MockBehavior.Strict);

            Mock<FloorPlan> mockFloor = new Mock<FloorPlan>(MockBehavior.Strict);
            mockFloor.SetupGet(p => p.RoomCount).Returns(4);
            mockFloor.Setup(p => p.GetRoom(0)).Returns(new TestFloorPlanGen('A'));
            mockFloor.Setup(p => p.GetRoom(1)).Returns(new TestFloorPlanGen('B'));
            mockFloor.Setup(p => p.GetRoom(2)).Returns(new TestFloorPlanGen('C'));
            mockFloor.Setup(p => p.GetRoom(3)).Returns(new TestFloorPlanGen('D'));
            List<int> adjacents = new List<int>();
            mockFloor.Setup(p => p.GetAdjacentRooms(0)).Returns(adjacents);
            adjacents = new List<int> { 2 };
            mockFloor.Setup(p => p.GetAdjacentRooms(1)).Returns(adjacents);
            adjacents = new List<int> { 1, 3 };
            mockFloor.Setup(p => p.GetAdjacentRooms(2)).Returns(adjacents);
            adjacents = new List<int> { 2 };
            mockFloor.Setup(p => p.GetAdjacentRooms(3)).Returns(adjacents);
            mockMap.SetupGet(p => p.RoomPlan).Returns(mockFloor.Object);

            Mock<List<SpawnableChar>> mockSpawns = new Mock<List<SpawnableChar>>(MockBehavior.Strict);

            var roomSpawner = new Mock<TerminalSpawnStep<IPlaceableRoomTestContext, SpawnableChar>>(null, false) { CallBase = true };

            var compare1 = new SpawnList<RoomHallIndex>
            {
                new RoomHallIndex(1, false),
                new RoomHallIndex(3, false),
            };
            var compare2 = new SpawnList<RoomHallIndex>
            {
                new RoomHallIndex(0, false),
                new RoomHallIndex(1, false),
                new RoomHallIndex(2, false),
                new RoomHallIndex(3, false),
            };

            roomSpawner.Setup(p => p.SpawnRandInCandRooms(mockMap.Object, It.IsAny<SpawnList<RoomHallIndex>>(), mockSpawns.Object, It.IsAny<int>()));

            roomSpawner.Object.DistributeSpawns(mockMap.Object, mockSpawns.Object);

            roomSpawner.Verify(p => p.SpawnRandInCandRooms(mockMap.Object, It.Is<SpawnList<RoomHallIndex>>(s => s.Equals(compare1)), mockSpawns.Object, 0), Times.Exactly(1));
            roomSpawner.Verify(p => p.SpawnRandInCandRooms(mockMap.Object, It.Is<SpawnList<RoomHallIndex>>(s => s.Equals(compare2)), mockSpawns.Object, 100), Times.Exactly(1));
        }

        [Test]
        public void DueSpawnStepStraightABC()
        {
            // order of rooms
            // A=>B=>C
            Mock<IViewPlaceableRoomTestContext> mockMap = new Mock<IViewPlaceableRoomTestContext>(MockBehavior.Strict);

            Mock<FloorPlan> mockFloor = new Mock<FloorPlan>(MockBehavior.Strict);
            mockFloor.SetupGet(p => p.RoomCount).Returns(3);
            Mock<TestFloorPlanGen> startRoom = new Mock<TestFloorPlanGen>(MockBehavior.Strict);
            startRoom.SetupProperty(p => p.Draw);
            startRoom.SetupGet(p => p.Draw).Returns(new Rect(2, 2, 4, 4));
            startRoom.Object.Identifier = 'A';
            mockFloor.Setup(p => p.GetRoom(0)).Returns(startRoom.Object);
            mockFloor.Setup(p => p.GetRoom(1)).Returns(new TestFloorPlanGen('B'));
            mockFloor.Setup(p => p.GetRoom(2)).Returns(new TestFloorPlanGen('C'));
            mockMap.SetupGet(p => p.RoomPlan).Returns(mockFloor.Object);

            List<int> adjacents = new List<int> { 1 };
            mockFloor.Setup(p => p.GetAdjacentRooms(0)).Returns(adjacents);
            adjacents = new List<int> { 0, 2 };
            mockFloor.Setup(p => p.GetAdjacentRooms(1)).Returns(adjacents);
            adjacents = new List<int> { 1 };
            mockFloor.Setup(p => p.GetAdjacentRooms(2)).Returns(adjacents);
            mockMap.SetupGet(p => p.RoomPlan).Returns(mockFloor.Object);

            mockMap.Setup(p => p.GetLoc(0)).Returns(new Loc(3, 3));

            Mock<List<SpawnableChar>> mockSpawns = new Mock<List<SpawnableChar>>(MockBehavior.Strict);

            var roomSpawner = new Mock<DueSpawnStep<IViewPlaceableRoomTestContext, SpawnableChar, SpawnableInt>>(null, 100) { CallBase = true };

<<<<<<< HEAD
            const int maxVal = 3;
            const int rooms = 3;
            SpawnList<RoomHallIndex> compare = new SpawnList<RoomHallIndex>
            {
                { new RoomHallIndex(0, false), int.MaxValue / maxVal / rooms * 1 },
                { new RoomHallIndex(1, false), int.MaxValue / maxVal / rooms * 2 },
                { new RoomHallIndex(2, false), int.MaxValue / maxVal / rooms * 3 },
            };
=======
            Mock<DueSpawnStep<IViewPlaceableRoomTestContext, SpawnableChar, TestEntryPoint>> roomSpawner = new Mock<DueSpawnStep<IViewPlaceableRoomTestContext, SpawnableChar, TestEntryPoint>>();
            roomSpawner.CallBase = true;
            roomSpawner.Object.SuccessPercent = 100;

            int maxVal = 3;
            int rooms = 3;
            SpawnList<RoomHallIndex> compare = new SpawnList<RoomHallIndex>();
            compare.Add(new RoomHallIndex(0, false), Int32.MaxValue / maxVal / rooms * 1);
            compare.Add(new RoomHallIndex(1, false), Int32.MaxValue / maxVal / rooms * 2);
            compare.Add(new RoomHallIndex(2, false), Int32.MaxValue / maxVal / rooms * 3);
>>>>>>> f82d7643

            roomSpawner.Setup(p => p.SpawnRandInCandRooms(mockMap.Object, It.IsAny<SpawnList<RoomHallIndex>>(), mockSpawns.Object, 100));

            roomSpawner.Object.DistributeSpawns(mockMap.Object, mockSpawns.Object);

            roomSpawner.Verify(p => p.SpawnRandInCandRooms(mockMap.Object, It.Is<SpawnList<RoomHallIndex>>(s => s.Equals(compare)), mockSpawns.Object, 100), Times.Exactly(1));
        }

        [Test]
        public void DueSpawnStepMiddleABC()
        {
            // order of rooms
            // A<=B=>C
            Mock<IViewPlaceableRoomTestContext> mockMap = new Mock<IViewPlaceableRoomTestContext>(MockBehavior.Strict);

            Mock<FloorPlan> mockFloor = new Mock<FloorPlan>(MockBehavior.Strict);
            mockFloor.SetupGet(p => p.RoomCount).Returns(3);
            mockFloor.Setup(p => p.GetRoom(0)).Returns(new TestFloorPlanGen('A'));
            Mock<TestFloorPlanGen> startRoom = new Mock<TestFloorPlanGen>(MockBehavior.Strict);
            startRoom.SetupProperty(p => p.Draw);
            startRoom.SetupGet(p => p.Draw).Returns(new Rect(2, 2, 4, 4));
            startRoom.Object.Identifier = 'B';
            mockFloor.Setup(p => p.GetRoom(1)).Returns(startRoom.Object);
            mockFloor.Setup(p => p.GetRoom(2)).Returns(new TestFloorPlanGen('C'));
            mockMap.SetupGet(p => p.RoomPlan).Returns(mockFloor.Object);

            List<int> adjacents = new List<int> { 1 };
            mockFloor.Setup(p => p.GetAdjacentRooms(0)).Returns(adjacents);
            adjacents = new List<int> { 0, 2 };
            mockFloor.Setup(p => p.GetAdjacentRooms(1)).Returns(adjacents);
            adjacents = new List<int> { 1 };
            mockFloor.Setup(p => p.GetAdjacentRooms(2)).Returns(adjacents);
            mockMap.SetupGet(p => p.RoomPlan).Returns(mockFloor.Object);

            mockMap.Setup(p => p.GetLoc(0)).Returns(new Loc(3, 3));

            Mock<List<SpawnableChar>> mockSpawns = new Mock<List<SpawnableChar>>(MockBehavior.Strict);

            var roomSpawner = new Mock<DueSpawnStep<IViewPlaceableRoomTestContext, SpawnableChar, SpawnableInt>>(null, 100) { CallBase = true };

<<<<<<< HEAD
            const int maxVal = 2;
            const int rooms = 3;
            SpawnList<RoomHallIndex> compare = new SpawnList<RoomHallIndex>
            {
                { new RoomHallIndex(0, false), int.MaxValue / maxVal / rooms * 2 },
                { new RoomHallIndex(1, false), int.MaxValue / maxVal / rooms * 1 },
                { new RoomHallIndex(2, false), int.MaxValue / maxVal / rooms * 2 },
            };
=======
            Mock<DueSpawnStep<IViewPlaceableRoomTestContext, SpawnableChar, TestEntryPoint>> roomSpawner = new Mock<DueSpawnStep<IViewPlaceableRoomTestContext, SpawnableChar, TestEntryPoint>>();
            roomSpawner.CallBase = true;
            roomSpawner.Object.SuccessPercent = 100;

            int maxVal = 2;
            int rooms = 3;
            SpawnList<RoomHallIndex> compare = new SpawnList<RoomHallIndex>();
            compare.Add(new RoomHallIndex(0, false), Int32.MaxValue / maxVal / rooms * 2);
            compare.Add(new RoomHallIndex(1, false), Int32.MaxValue / maxVal / rooms * 1);
            compare.Add(new RoomHallIndex(2, false), Int32.MaxValue / maxVal / rooms * 2);
>>>>>>> f82d7643

            roomSpawner.Setup(p => p.SpawnRandInCandRooms(mockMap.Object, It.IsAny<SpawnList<RoomHallIndex>>(), mockSpawns.Object, 100));

            roomSpawner.Object.DistributeSpawns(mockMap.Object, mockSpawns.Object);

            roomSpawner.Verify(p => p.SpawnRandInCandRooms(mockMap.Object, It.Is<SpawnList<RoomHallIndex>>(s => s.Equals(compare)), mockSpawns.Object, 100), Times.Exactly(1));
        }

        [Test]
        public void DueSpawnStepLoopABCD()
        {
            // order of rooms
            /* A=>B
               v  v
               C=>D */
            Mock<IViewPlaceableRoomTestContext> mockMap = new Mock<IViewPlaceableRoomTestContext>(MockBehavior.Strict);

            Mock<FloorPlan> mockFloor = new Mock<FloorPlan>(MockBehavior.Strict);
            mockFloor.SetupGet(p => p.RoomCount).Returns(4);
            Mock<TestFloorPlanGen> startRoom = new Mock<TestFloorPlanGen>(MockBehavior.Strict);
            startRoom.SetupProperty(p => p.Draw);
            startRoom.SetupGet(p => p.Draw).Returns(new Rect(2, 2, 4, 4));
            startRoom.Object.Identifier = 'A';
            mockFloor.Setup(p => p.GetRoom(0)).Returns(startRoom.Object);
            mockFloor.Setup(p => p.GetRoom(1)).Returns(new TestFloorPlanGen('B'));
            mockFloor.Setup(p => p.GetRoom(2)).Returns(new TestFloorPlanGen('C'));
            mockFloor.Setup(p => p.GetRoom(3)).Returns(new TestFloorPlanGen('D'));
            mockMap.SetupGet(p => p.RoomPlan).Returns(mockFloor.Object);

            List<int> adjacents = new List<int> { 1, 2 };
            mockFloor.Setup(p => p.GetAdjacentRooms(0)).Returns(adjacents);
            adjacents = new List<int> { 0, 3 };
            mockFloor.Setup(p => p.GetAdjacentRooms(1)).Returns(adjacents);
            adjacents = new List<int> { 0, 3 };
            mockFloor.Setup(p => p.GetAdjacentRooms(2)).Returns(adjacents);
            adjacents = new List<int> { 2, 1 };
            mockFloor.Setup(p => p.GetAdjacentRooms(3)).Returns(adjacents);
            mockMap.SetupGet(p => p.RoomPlan).Returns(mockFloor.Object);

            mockMap.Setup(p => p.GetLoc(0)).Returns(new Loc(3, 3));

            Mock<List<SpawnableChar>> mockSpawns = new Mock<List<SpawnableChar>>(MockBehavior.Strict);

            var roomSpawner = new Mock<DueSpawnStep<IViewPlaceableRoomTestContext, SpawnableChar, SpawnableInt>>(null, 100) { CallBase = true };

<<<<<<< HEAD
            const int maxVal = 3;
            const int rooms = 4;
            var compare = new SpawnList<RoomHallIndex>
            {
                { new RoomHallIndex(0, false), int.MaxValue / maxVal / rooms * 1 },
                { new RoomHallIndex(1, false), int.MaxValue / maxVal / rooms * 2 },
                { new RoomHallIndex(2, false), int.MaxValue / maxVal / rooms * 2 },
                { new RoomHallIndex(3, false), int.MaxValue / maxVal / rooms * 3 },
            };
=======
            Mock<DueSpawnStep<IViewPlaceableRoomTestContext, SpawnableChar, TestEntryPoint>> roomSpawner = new Mock<DueSpawnStep<IViewPlaceableRoomTestContext, SpawnableChar, TestEntryPoint>>();
            roomSpawner.CallBase = true;
            roomSpawner.Object.SuccessPercent = 100;

            int maxVal = 3;
            int rooms = 4;
            SpawnList<RoomHallIndex> compare = new SpawnList<RoomHallIndex>();
            compare.Add(new RoomHallIndex(0, false), Int32.MaxValue / maxVal / rooms * 1);
            compare.Add(new RoomHallIndex(1, false), Int32.MaxValue / maxVal / rooms * 2);
            compare.Add(new RoomHallIndex(2, false), Int32.MaxValue / maxVal / rooms * 2);
            compare.Add(new RoomHallIndex(3, false), Int32.MaxValue / maxVal / rooms * 3);
>>>>>>> f82d7643

            roomSpawner.Setup(p => p.SpawnRandInCandRooms(mockMap.Object, It.IsAny<SpawnList<RoomHallIndex>>(), mockSpawns.Object, 100));

            roomSpawner.Object.DistributeSpawns(mockMap.Object, mockSpawns.Object);

            roomSpawner.Verify(p => p.SpawnRandInCandRooms(mockMap.Object, It.Is<SpawnList<RoomHallIndex>>(s => s.Equals(compare)), mockSpawns.Object, 100), Times.Exactly(1));
        }

        public struct SpawnableChar : ISpawnable
        {
            public char ID;

<<<<<<< HEAD
            public SpawnableChar(char value)
            {
                this.ID = value;
            }
=======
    public interface IPlaceableRoomTestContext : ITiledGenContext, IFloorPlanGenContext, IPlaceableGenContext<SpawnableChar>
    { }
    
    public interface IViewPlaceableRoomTestContext : ITiledGenContext, IFloorPlanGenContext, IPlaceableGenContext<SpawnableChar>, IViewPlaceableGenContext<TestEntryPoint>
    { }
>>>>>>> f82d7643

            public SpawnableChar(SpawnableChar other)
            {
                this.ID = other.ID;
            }

            public ISpawnable Copy() => new SpawnableChar(this);
        }

        public struct SpawnableInt : ISpawnable
        {
            public int ID;

            public SpawnableInt(int value)
            {
                this.ID = value;
            }

<<<<<<< HEAD
            public SpawnableInt(SpawnableInt other)
            {
                this.ID = other.ID;
            }

            public ISpawnable Copy() => new SpawnableInt(this);
        }
=======
    public struct TestEntryPoint : IEntrance, IExit
    {
        public int ID;

        public TestEntryPoint(int value)
        {
            ID = value;
        }

        public TestEntryPoint(TestEntryPoint other)
        {
            ID = other.ID;
        }

        public ISpawnable Copy() { return new TestEntryPoint(this); }
>>>>>>> f82d7643
    }
}<|MERGE_RESOLUTION|>--- conflicted
+++ resolved
@@ -17,7 +17,7 @@
         {
         }
 
-        public interface IViewPlaceableRoomTestContext : ITiledGenContext, IFloorPlanGenContext, IPlaceableGenContext<SpawnableChar>, IViewPlaceableGenContext<SpawnableInt>
+        public interface IViewPlaceableRoomTestContext : ITiledGenContext, IFloorPlanGenContext, IPlaceableGenContext<SpawnableChar>, IViewPlaceableGenContext<TestEntryPoint>
         {
         }
 
@@ -364,9 +364,8 @@
 
             Mock<List<SpawnableChar>> mockSpawns = new Mock<List<SpawnableChar>>(MockBehavior.Strict);
 
-            var roomSpawner = new Mock<DueSpawnStep<IViewPlaceableRoomTestContext, SpawnableChar, SpawnableInt>>(null, 100) { CallBase = true };
-
-<<<<<<< HEAD
+            var roomSpawner = new Mock<DueSpawnStep<IViewPlaceableRoomTestContext, SpawnableChar, TestEntryPoint>>(null, 100) { CallBase = true };
+
             const int maxVal = 3;
             const int rooms = 3;
             SpawnList<RoomHallIndex> compare = new SpawnList<RoomHallIndex>
@@ -375,18 +374,6 @@
                 { new RoomHallIndex(1, false), int.MaxValue / maxVal / rooms * 2 },
                 { new RoomHallIndex(2, false), int.MaxValue / maxVal / rooms * 3 },
             };
-=======
-            Mock<DueSpawnStep<IViewPlaceableRoomTestContext, SpawnableChar, TestEntryPoint>> roomSpawner = new Mock<DueSpawnStep<IViewPlaceableRoomTestContext, SpawnableChar, TestEntryPoint>>();
-            roomSpawner.CallBase = true;
-            roomSpawner.Object.SuccessPercent = 100;
-
-            int maxVal = 3;
-            int rooms = 3;
-            SpawnList<RoomHallIndex> compare = new SpawnList<RoomHallIndex>();
-            compare.Add(new RoomHallIndex(0, false), Int32.MaxValue / maxVal / rooms * 1);
-            compare.Add(new RoomHallIndex(1, false), Int32.MaxValue / maxVal / rooms * 2);
-            compare.Add(new RoomHallIndex(2, false), Int32.MaxValue / maxVal / rooms * 3);
->>>>>>> f82d7643
 
             roomSpawner.Setup(p => p.SpawnRandInCandRooms(mockMap.Object, It.IsAny<SpawnList<RoomHallIndex>>(), mockSpawns.Object, 100));
 
@@ -425,9 +412,8 @@
 
             Mock<List<SpawnableChar>> mockSpawns = new Mock<List<SpawnableChar>>(MockBehavior.Strict);
 
-            var roomSpawner = new Mock<DueSpawnStep<IViewPlaceableRoomTestContext, SpawnableChar, SpawnableInt>>(null, 100) { CallBase = true };
-
-<<<<<<< HEAD
+            var roomSpawner = new Mock<DueSpawnStep<IViewPlaceableRoomTestContext, SpawnableChar, TestEntryPoint>>(null, 100) { CallBase = true };
+
             const int maxVal = 2;
             const int rooms = 3;
             SpawnList<RoomHallIndex> compare = new SpawnList<RoomHallIndex>
@@ -436,18 +422,6 @@
                 { new RoomHallIndex(1, false), int.MaxValue / maxVal / rooms * 1 },
                 { new RoomHallIndex(2, false), int.MaxValue / maxVal / rooms * 2 },
             };
-=======
-            Mock<DueSpawnStep<IViewPlaceableRoomTestContext, SpawnableChar, TestEntryPoint>> roomSpawner = new Mock<DueSpawnStep<IViewPlaceableRoomTestContext, SpawnableChar, TestEntryPoint>>();
-            roomSpawner.CallBase = true;
-            roomSpawner.Object.SuccessPercent = 100;
-
-            int maxVal = 2;
-            int rooms = 3;
-            SpawnList<RoomHallIndex> compare = new SpawnList<RoomHallIndex>();
-            compare.Add(new RoomHallIndex(0, false), Int32.MaxValue / maxVal / rooms * 2);
-            compare.Add(new RoomHallIndex(1, false), Int32.MaxValue / maxVal / rooms * 1);
-            compare.Add(new RoomHallIndex(2, false), Int32.MaxValue / maxVal / rooms * 2);
->>>>>>> f82d7643
 
             roomSpawner.Setup(p => p.SpawnRandInCandRooms(mockMap.Object, It.IsAny<SpawnList<RoomHallIndex>>(), mockSpawns.Object, 100));
 
@@ -491,9 +465,8 @@
 
             Mock<List<SpawnableChar>> mockSpawns = new Mock<List<SpawnableChar>>(MockBehavior.Strict);
 
-            var roomSpawner = new Mock<DueSpawnStep<IViewPlaceableRoomTestContext, SpawnableChar, SpawnableInt>>(null, 100) { CallBase = true };
-
-<<<<<<< HEAD
+            var roomSpawner = new Mock<DueSpawnStep<IViewPlaceableRoomTestContext, SpawnableChar, TestEntryPoint>>(null, 100) { CallBase = true };
+
             const int maxVal = 3;
             const int rooms = 4;
             var compare = new SpawnList<RoomHallIndex>
@@ -503,19 +476,6 @@
                 { new RoomHallIndex(2, false), int.MaxValue / maxVal / rooms * 2 },
                 { new RoomHallIndex(3, false), int.MaxValue / maxVal / rooms * 3 },
             };
-=======
-            Mock<DueSpawnStep<IViewPlaceableRoomTestContext, SpawnableChar, TestEntryPoint>> roomSpawner = new Mock<DueSpawnStep<IViewPlaceableRoomTestContext, SpawnableChar, TestEntryPoint>>();
-            roomSpawner.CallBase = true;
-            roomSpawner.Object.SuccessPercent = 100;
-
-            int maxVal = 3;
-            int rooms = 4;
-            SpawnList<RoomHallIndex> compare = new SpawnList<RoomHallIndex>();
-            compare.Add(new RoomHallIndex(0, false), Int32.MaxValue / maxVal / rooms * 1);
-            compare.Add(new RoomHallIndex(1, false), Int32.MaxValue / maxVal / rooms * 2);
-            compare.Add(new RoomHallIndex(2, false), Int32.MaxValue / maxVal / rooms * 2);
-            compare.Add(new RoomHallIndex(3, false), Int32.MaxValue / maxVal / rooms * 3);
->>>>>>> f82d7643
 
             roomSpawner.Setup(p => p.SpawnRandInCandRooms(mockMap.Object, It.IsAny<SpawnList<RoomHallIndex>>(), mockSpawns.Object, 100));
 
@@ -528,18 +488,10 @@
         {
             public char ID;
 
-<<<<<<< HEAD
             public SpawnableChar(char value)
             {
                 this.ID = value;
             }
-=======
-    public interface IPlaceableRoomTestContext : ITiledGenContext, IFloorPlanGenContext, IPlaceableGenContext<SpawnableChar>
-    { }
-    
-    public interface IViewPlaceableRoomTestContext : ITiledGenContext, IFloorPlanGenContext, IPlaceableGenContext<SpawnableChar>, IViewPlaceableGenContext<TestEntryPoint>
-    { }
->>>>>>> f82d7643
 
             public SpawnableChar(SpawnableChar other)
             {
@@ -549,39 +501,21 @@
             public ISpawnable Copy() => new SpawnableChar(this);
         }
 
-        public struct SpawnableInt : ISpawnable
-        {
-            public int ID;
-
-            public SpawnableInt(int value)
+        public struct TestEntryPoint : IEntrance, IExit
+        {
+            public TestEntryPoint(int value)
             {
                 this.ID = value;
             }
 
-<<<<<<< HEAD
-            public SpawnableInt(SpawnableInt other)
+            public TestEntryPoint(TestEntryPoint other)
             {
                 this.ID = other.ID;
             }
 
-            public ISpawnable Copy() => new SpawnableInt(this);
-        }
-=======
-    public struct TestEntryPoint : IEntrance, IExit
-    {
-        public int ID;
-
-        public TestEntryPoint(int value)
-        {
-            ID = value;
-        }
-
-        public TestEntryPoint(TestEntryPoint other)
-        {
-            ID = other.ID;
-        }
-
-        public ISpawnable Copy() { return new TestEntryPoint(this); }
->>>>>>> f82d7643
+            public int ID { get; set; }
+
+            public ISpawnable Copy() => new TestEntryPoint(this);
+        }
     }
 }