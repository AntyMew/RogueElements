﻿// <copyright file="Grid.cs" company="Audino">
// Copyright (c) Audino
// Licensed under the MIT license. See LICENSE file in the project root for full license information.
// </copyright>

using System;
using System.Collections.Generic;
using System.Linq;
using System.Text;

namespace RogueElements
{
    public static class Grid
    {
        public delegate bool LocTest(Loc loc);

        public delegate void LocAction(Loc loc);

        public static List<Loc> FindPath(Loc rectStart, Loc rectSize, Loc start, Loc end, LocTest checkBlock, LocTest checkDiagBlock)
        {
            Loc[] ends = new Loc[1];
            ends[0] = end;
            return FindAPath(rectStart, rectSize, start, ends, checkBlock, checkDiagBlock);
        }

        public static List<Loc> FindAPath(Loc rectStart, Loc rectSize, Loc start, Loc[] ends, LocTest checkBlock, LocTest checkDiagBlock)
        {
            // searches for one specific path (ends[0]), but doesn't mind hitting the other ones
            PathTile[][] tiles = new PathTile[rectSize.X][];
            for (int ii = 0; ii < rectSize.X; ii++)
            {
                tiles[ii] = new PathTile[rectSize.Y];
                for (int jj = 0; jj < rectSize.Y; jj++)
                    tiles[ii][jj] = new PathTile(new Loc(rectStart.X + ii, rectStart.Y + jj));
            }

            Loc offset_start = start - rectStart;

            StablePriorityQueue<double, PathTile> candidates = new StablePriorityQueue<double, PathTile>();
            PathTile start_tile = tiles[offset_start.X][offset_start.Y];
            start_tile.Heuristic = Math.Sqrt((ends[0] - start).DistSquared());
            start_tile.Cost = 0;
            candidates.Enqueue(start_tile.Heuristic + start_tile.Cost, start_tile);

            PathTile farthest_tile = start_tile;
            while (candidates.Count > 0)
            {
                PathTile currentTile = candidates.Dequeue();
                for (int ii = 0; ii < ends.Length; ii++)
                {
                    if (currentTile.Location == ends[ii])
                        return GetBackreference(currentTile);
                }

                if (currentTile.Heuristic < farthest_tile.Heuristic)
                    farthest_tile = currentTile;

                currentTile.Traversed = true;

                foreach (Dir8 dir in DirExt.VALID_DIR8)
                {
                    if (!IsDirBlocked(currentTile.Location, dir, checkBlock, checkDiagBlock))
                    {
                        Loc newLoc = currentTile.Location - rectStart + dir.GetLoc();
                        if (Collision.InBounds(rectSize.X, rectSize.Y, newLoc))
                        {
                            PathTile tile = tiles[newLoc.X][newLoc.Y];

                            if (tile.Traversed)
                                continue;

                            int newCost = currentTile.Cost + 1;
                            if (tile.Cost == -1 || newCost < tile.Cost)
                            {
                                tile.Cost = newCost;
                                tile.Heuristic = Math.Sqrt((ends[0] - tile.Location).DistSquared());
                                tile.BackReference = currentTile;
                                candidates.AddOrSetPriority(tile.Heuristic + tile.Cost, tile);
                            }
                        }
                    }
                }
            }

            return GetBackreference(farthest_tile);
        }

        public static Loc ResizeJustified<T>(ref T[][] array, int width, int height, Dir8 dir, LocAction newLocOp, LocAction newTileOp)
        {
            if (newLocOp == null)
                throw new ArgumentNullException(nameof(newLocOp));
            if (newTileOp == null)
                throw new ArgumentNullException(nameof(newTileOp));

            dir.Separate(out DirH horiz, out DirV vert);

            Loc offset = Loc.Zero;
            if (horiz == DirH.None)
                offset.X = (width - array.Length) / 2;
            else if (horiz == DirH.Left)
                offset.X = width - array.Length;

            if (vert == DirV.None)
                offset.Y = (height - array[0].Length) / 2;
            else if (vert == DirV.Up)
                offset.Y = height - array[0].Length;

            T[][] prevArray = array;
            array = new T[width][];
            for (int ii = 0; ii < width; ii++)
                array[ii] = new T[height];

            for (int x = 0; x < width; x++)
            {
                for (int y = 0; y < height; y++)
                {
                    if (x >= offset.X && x < offset.X + prevArray.Length && y >= offset.Y && y < offset.Y + prevArray[0].Length)
                    {
                        array[x][y] = prevArray[x - offset.X][y - offset.Y];
                        newLocOp(new Loc(x, y));
                    }
                    else
                    {
                        newTileOp(new Loc(x, y));
                    }
                }
            }

            return offset;
        }

        /// <summary>
        /// Traverses a grid. Does not internally handle the state of traversed/untraversed nodes.
        /// </summary>
        /// <param name="rect"></param>
        /// <param name="checkBlock"></param>
        /// <param name="checkDiagBlock"></param>
        /// <param name="fillOp"></param>
        /// <param name="loc"></param>
        public static void FloodFill(Rect rect, LocTest checkBlock, LocTest checkDiagBlock, LocAction fillOp, Loc loc)
        {
            if (checkBlock == null)
                throw new ArgumentNullException(nameof(checkBlock));
            if (fillOp == null)
                throw new ArgumentNullException(nameof(fillOp));

            Stack<ScanLineTile> stack = new Stack<ScanLineTile>();
            stack.Push(new ScanLineTile(new Range(loc.X, loc.X), loc.Y, DirV.None, true, true));
            fillOp(loc);

            while (stack.Count > 0)
            {
                ScanLineTile fillCandidate = stack.Pop();

                int rangeMinX = fillCandidate.X.Min;
                if (fillCandidate.GoLeft)
                {
                    while (rangeMinX > rect.Start.X && !checkBlock(new Loc(rangeMinX - 1, fillCandidate.Y)))
                    {
                        rangeMinX--;
                        fillOp(new Loc(rangeMinX, fillCandidate.Y));
                    }
                }

                int rangeMaxX = fillCandidate.X.Max;
                if (fillCandidate.GoRight)
                {
                    while (rangeMaxX + 1 < rect.Start.X + rect.Size.X && !checkBlock(new Loc(rangeMaxX + 1, fillCandidate.Y)))
                    {
                        rangeMaxX++;
                        fillOp(new Loc(rangeMaxX, fillCandidate.Y));
                    }
                }

                if (fillCandidate.Y < rect.Start.Y + rect.Size.Y - 1)
                    ScanFill(rect, checkBlock, checkDiagBlock, fillOp, fillCandidate.X.Min, fillCandidate.X.Max, rangeMinX, rangeMaxX, fillCandidate.Y, fillCandidate.Dir != DirV.Up, DirV.Down, stack);

                if (fillCandidate.Y > rect.Start.Y)
                    ScanFill(rect, checkBlock, checkDiagBlock, fillOp, fillCandidate.X.Min, fillCandidate.X.Max, rangeMinX, rangeMaxX, fillCandidate.Y, fillCandidate.Dir != DirV.Down, DirV.Up, stack);
            }
        }

        public static List<Loc> FindConnectedTiles(Loc rectStart, Loc rectSize, LocTest checkOp, LocTest checkBlock, LocTest checkDiagBlock, Loc loc)
        {
            if (checkOp == null)
                throw new ArgumentNullException(nameof(checkOp));

            // use efficient fill method
            List<Loc> locList = new List<Loc>();

            void Action(Loc actLoc)
            {
                if (checkOp(actLoc))
                    locList.Add(actLoc);
            }

            AffectConnectedTiles(rectStart, rectSize, Action, checkBlock, checkDiagBlock, loc);

            return locList;
        }

        public static void AffectConnectedTiles(Loc rectStart, Loc rectSize, LocAction action, LocTest checkBlock, LocTest checkDiagBlock, Loc loc)
        {
            if (action == null)
                throw new ArgumentNullException(nameof(action));
            if (checkBlock == null)
                throw new ArgumentNullException(nameof(checkBlock));
            if (checkDiagBlock == null)
                throw new ArgumentNullException(nameof(checkDiagBlock));

            // create an array to cache which tiles were already traversed
            bool[][] fillArray = new bool[rectSize.X][];
            for (int ii = 0; ii < rectSize.X; ii++)
                fillArray[ii] = new bool[rectSize.Y];

            FloodFill(
                new Rect(rectStart, rectSize),
                (Loc testLoc) => (checkBlock(testLoc) || fillArray[testLoc.X - rectStart.X][testLoc.Y - rectStart.Y]),
                (Loc testLoc) => (checkDiagBlock(testLoc) || fillArray[testLoc.X - rectStart.X][testLoc.Y - rectStart.Y]),
                (Loc actLoc) =>
                {
                    action(actLoc);
                    fillArray[actLoc.X - rectStart.X][actLoc.Y - rectStart.Y] = true;
                },
                loc);
        }

        public static Loc? FindClosestConnectedTile(Loc rectStart, Loc rectSize, LocTest checkFree, LocTest checkBlock, LocTest checkDiagBlock, Loc loc)
        {
            foreach (Loc returnLoc in FindClosestConnectedTiles(rectStart, rectSize, checkFree, checkBlock, checkDiagBlock, loc, 1))
                return returnLoc;
            return null;
        }

        public static IEnumerable<Loc> FindClosestConnectedTiles(Loc rectStart, Loc rectSize, LocTest checkFree, LocTest checkBlock, LocTest checkDiagBlock, Loc loc, int amount)
        {
            if (checkFree == null)
                throw new ArgumentNullException(nameof(checkFree));

            // create an array to cache which tiles were already traversed
            bool[][] fillArray = new bool[rectSize.X][];
            for (int ii = 0; ii < rectSize.X; ii++)
                fillArray[ii] = new bool[rectSize.Y];

            // use typical fill method
            StablePriorityQueue<int, Loc> locList = new StablePriorityQueue<int, Loc>();
            Loc offset_loc = loc - rectStart;
            locList.Enqueue(0, offset_loc);
            fillArray[offset_loc.X][offset_loc.Y] = true;
            int found = 0;
            while (locList.Count > 0)
            {
                Loc candidate = locList.Dequeue();

                if (checkFree(candidate + rectStart))
                {
                    yield return candidate + rectStart;
                    found++;
                    if (found >= amount)
                        yield break;
                }

                foreach (Dir8 dir in DirExt.VALID_DIR8)
                {
                    Loc movedLoc = candidate + dir.GetLoc();
                    if (Collision.InBounds(rectSize.X, rectSize.Y, movedLoc) && !fillArray[movedLoc.X][movedLoc.Y] && !IsDirBlocked(candidate + rectStart, dir, checkBlock, checkDiagBlock))
                    {
                        Loc diff = movedLoc - offset_loc;
                        locList.Enqueue(diff.DistSquared(), movedLoc);
                        fillArray[movedLoc.X][movedLoc.Y] = true;
                    }
                }
            }
        }

        public static List<Loc> FindTilesInBox(Loc rectStart, Loc rectSize, LocTest checkOp)
        {
            if (checkOp == null)
                throw new ArgumentNullException(nameof(checkOp));

            List<Loc> locList = new List<Loc>();
            for (int x = rectStart.X; x < rectStart.X + rectSize.X; x++)
            {
                for (int y = rectStart.Y; y < rectStart.Y + rectSize.Y; y++)
                {
                    Loc testLoc = new Loc(x, y);
                    if (checkOp(testLoc))
                        locList.Add(testLoc);
                }
            }

            return locList;
        }

        public static bool IsChokePoint(Loc rectStart, Loc rectSize, Loc point, LocTest checkBlock, LocTest checkDiagBlock)
        {
            if (checkBlock == null)
                throw new ArgumentNullException(nameof(checkBlock));
            if (checkDiagBlock == null)
                throw new ArgumentNullException(nameof(checkDiagBlock));

            List<Dir8> forks = GetForkDirs(point, checkBlock, checkDiagBlock);
            if (forks.Count < 2)
                return false;

            bool[][] fillArray = new bool[rectSize.X][];
            for (int ii = 0; ii < rectSize.X; ii++)
            {
                fillArray[ii] = new bool[rectSize.Y];
            }

            Loc offset_point = point - rectStart;
            fillArray[offset_point.X][offset_point.Y] = true;

            List<Loc> forkList = new List<Loc>();
            for (int ii = 0; ii < forks.Count; ii++)
            {
                Loc loc = point + forks[ii].GetLoc();
                forkList.Add(loc);
            }

            bool CheckChokeBlock(Loc loc)
            {
                if (fillArray[loc.X - rectStart.X][loc.Y - rectStart.Y])
                    return true;
                return checkBlock(loc);
            }

            bool CheckDiagChokeBlock(Loc loc)
            {
                if (fillArray[loc.X - rectStart.X][loc.Y - rectStart.Y])
                    return true;
                return checkDiagBlock(loc);
            }

            void Fill(Loc loc)
            {
                fillArray[loc.X][loc.Y] = true;
                if (forkList.Contains(loc))
                    forkList.Remove(loc);
            }

            FloodFill(new Rect(rectStart, rectSize), CheckChokeBlock, CheckDiagChokeBlock, Fill, forkList[0]);

            return forkList.Count > 0;
        }

        public static List<Dir8> GetForkDirs(Loc point, LocTest checkBlock, LocTest checkDiagBlock)
        {
            List<Dir8> forks = new List<Dir8>();
            bool prevBlocked = IsDirBlocked(point, Dir8.Down, checkBlock, checkDiagBlock);
            Dir8 dir = Dir8.DownLeft;
            do
            {
                bool newBlock = IsDirBlocked(point, dir, checkBlock, checkDiagBlock);
                if (newBlock != prevBlocked)
                {
                    if (!newBlock)
                        forks.Add(dir);
                    prevBlocked = newBlock;
                }
<<<<<<< HEAD
            }

=======
                dir = dir.Rotate(1);
            } while (dir != Dir8.DownLeft);
>>>>>>> 291a5118
            return forks;
        }

        public static bool IsDirBlocked(Loc loc, Dir8 dir, LocTest checkBlock, LocTest checkDiagBlock)
        {
            return IsDirBlocked(loc, dir, checkBlock, checkDiagBlock, 1);
        }

        public static bool IsDirBlocked(Loc loc, Dir8 dir, LocTest checkBlock, LocTest checkDiagBlock, int distance)
        {
<<<<<<< HEAD
            if (checkBlock == null)
                throw new ArgumentNullException(nameof(checkBlock));
            if (checkDiagBlock == null)
                throw new ArgumentNullException(nameof(checkDiagBlock));

            if (dir < Dir8.None || (int)dir >= DirExt.DIR8_COUNT)
=======
            if (!Enum.IsDefined(typeof(Dir8), dir))
>>>>>>> 291a5118
                throw new ArgumentException("Invalid value to check.");
            else if (dir == Dir8.None)
                return false;

            for (int ii = 0; ii < distance; ii++)
            {
                if (dir.IsDiagonal())
                {
                    dir.Separate(out DirH horiz, out DirV vert);

                    Loc diagLoc = loc + horiz.GetLoc();
                    if (checkDiagBlock(diagLoc))
                        return true;

                    diagLoc = loc + vert.GetLoc();
                    if (checkDiagBlock(diagLoc))
                        return true;
                }

                loc += dir.GetLoc();

                if (checkBlock(loc))
                    return true;
            }

            return false;
        }

        private static List<Loc> GetBackreference(PathTile currentTile)
        {
            List<Loc> path = new List<Loc> { currentTile.Location };
            while (currentTile.BackReference != null)
            {
                currentTile = currentTile.BackReference;
                path.Add(currentTile.Location);
            }

            return path;
        }

        private static void ScanFill(
            Rect rect,
            LocTest checkBlock,
            LocTest checkDiagBlock,
            LocAction fillOp,
            int min,
            int max,
            int range_min,
            int range_max,
            int y,
            bool isNext,
            DirV dir,
            Stack<ScanLineTile> stack)
        {
            if (checkBlock == null)
                throw new ArgumentNullException(nameof(checkBlock));
            if (fillOp == null)
                throw new ArgumentNullException(nameof(fillOp));

            // move y down or up
            int new_y = y + dir.GetLoc().Y;

            // for diagonal checking: check slightly further
            int sub = (range_min > rect.Start.X) ? 1 : 0;
            int add = (range_max < rect.Start.X + rect.Size.X - 1) ? 1 : 0;

            int line_start = -1;
            int x = range_min - sub;
            for (; x <= range_max + add; x++)
            {
                bool unblocked = !checkBlock(new Loc(x, new_y));

                // check diagonal if applicable
                if (x < range_min)
                    unblocked &= !IsDirBlocked(new Loc(range_min, y), DirExt.Combine(DirH.Left, dir), checkBlock, checkDiagBlock);
                else if (x > range_max)
                    unblocked &= !IsDirBlocked(new Loc(range_max, y), DirExt.Combine(DirH.Right, dir), checkBlock, checkDiagBlock);

                // skip testing, if testing previous line within previous range
                bool empty = (isNext || (x < min || x > max)) && unblocked;

                if (line_start == -1 && empty)
                {
                    line_start = x;
                }
                else if (line_start > -1 && !empty)
                {
                    stack.Push(new ScanLineTile(new Range(line_start, x - 1), new_y, dir, line_start <= range_min, x > range_max));
                    line_start = -1;
                }

                if (line_start > -1)
                    fillOp(new Loc(x, new_y));

                if (!isNext && x == min)
                    x = max;
            }

            if (line_start > -1)
                stack.Push(new ScanLineTile(new Range(line_start, x - 1), new_y, dir, line_start <= range_min, true));
        }

        private struct ScanLineTile
        {
            public Range X;
            public int Y;
            public DirV Dir;
            public bool GoLeft;
            public bool GoRight;

            public ScanLineTile(Range x, int y, DirV dir, bool goLeft, bool goRight)
            {
                this.X = x;
                this.Y = y;
                this.Dir = dir;
                this.GoLeft = goLeft;
                this.GoRight = goRight;
            }
        }

        private class PathTile
        {
            public PathTile(Loc location)
            {
                this.Location = location;
                this.Cost = -1;
            }

            public Loc Location { get; }

            public bool Traversed { get; set; }

            public int Cost { get; set; }

            public double Heuristic { get; set; }

            public PathTile BackReference { get; set; }
        }
    }
}<|MERGE_RESOLUTION|>--- conflicted
+++ resolved
@@ -359,13 +359,11 @@
                         forks.Add(dir);
                     prevBlocked = newBlock;
                 }
-<<<<<<< HEAD
-            }
-
-=======
+
                 dir = dir.Rotate(1);
-            } while (dir != Dir8.DownLeft);
->>>>>>> 291a5118
+            }
+            while (dir != Dir8.DownLeft);
+
             return forks;
         }
 
@@ -376,16 +374,12 @@
 
         public static bool IsDirBlocked(Loc loc, Dir8 dir, LocTest checkBlock, LocTest checkDiagBlock, int distance)
         {
-<<<<<<< HEAD
             if (checkBlock == null)
                 throw new ArgumentNullException(nameof(checkBlock));
             if (checkDiagBlock == null)
                 throw new ArgumentNullException(nameof(checkDiagBlock));
 
-            if (dir < Dir8.None || (int)dir >= DirExt.DIR8_COUNT)
-=======
-            if (!Enum.IsDefined(typeof(Dir8), dir))
->>>>>>> 291a5118
+            if (!dir.Validate())
                 throw new ArgumentException("Invalid value to check.");
             else if (dir == Dir8.None)
                 return false;
