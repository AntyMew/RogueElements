--- conflicted
+++ resolved
@@ -8,15 +8,9 @@
 namespace RogueElements
 {
     [Serializable]
-<<<<<<< HEAD
-    public class DetectIsolatedStep<TGenContext, TSpawnable> : GenStep<TGenContext>
-        where TGenContext : class, ITiledGenContext, IViewPlaceableGenContext<TSpawnable>
-        where TSpawnable : ISpawnable
-=======
-    public class DetectIsolatedStep<T, E> : GenStep<T>
-        where T : class, ITiledGenContext, IViewPlaceableGenContext<E>
-        where E : IEntrance
->>>>>>> f82d7643
+    public class DetectIsolatedStep<TGenContext, TEntrance> : GenStep<TGenContext>
+        where TGenContext : class, ITiledGenContext, IViewPlaceableGenContext<IEntrance>
+        where TEntrance : IEntrance
     {
         public DetectIsolatedStep()
         {
