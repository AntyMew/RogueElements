--- conflicted
+++ resolved
@@ -8,17 +8,10 @@
 namespace RogueElements
 {
     [Serializable]
-<<<<<<< HEAD
     public class DetectIsolatedStairsStep<TGenContext, TEntrance, TExit> : GenStep<TGenContext>
         where TGenContext : class, ITiledGenContext, IViewPlaceableGenContext<TEntrance>, IViewPlaceableGenContext<TExit>
-        where TEntrance : ISpawnable
-        where TExit : ISpawnable
-=======
-    public class DetectIsolatedStairsStep<T, E, F> : GenStep<T>
-        where T : class, ITiledGenContext, IViewPlaceableGenContext<E>, IViewPlaceableGenContext<F>
-        where E : IEntrance
-        where F : IExit
->>>>>>> f82d7643
+        where TEntrance : IEntrance
+        where TExit : IExit
     {
         public DetectIsolatedStairsStep()
         {
