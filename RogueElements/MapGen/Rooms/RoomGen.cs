﻿// <copyright file="RoomGen.cs" company="Audino">
// Copyright (c) Audino
// Licensed under the MIT license. See LICENSE file in the project root for full license information.
// </copyright>

using System;
using System.Collections.Generic;

namespace RogueElements
{
    /// <summary>
    /// Subclass of RoomGen that cannot deal with every combination of paths leading into it.  Its RequestedBorder must be obeyed under all circumstances.
    /// It always has at least one open RequestedBorder tile open for each side.
    /// </summary>
    /// <typeparam name="T"></typeparam>
    [Serializable]
    public abstract class RoomGen<T> : IRoomGen where T : ITiledGenContext
    {
        //Ranges that must have at least one of their permitted tiles touched
        [NonSerialized]
        protected Dictionary<Dir4, List<Range>> roomSideReqs;

        //tiles that have been touched during room gen
        public bool GetOpenedBorder(Dir4 dir, int index) { return openedBorder[dir][index]; }
        [NonSerialized]
        protected Dictionary<Dir4, bool[]> openedBorder;

        //tiles that this room can take as incoming paths
        public bool GetFulfillableBorder(Dir4 dir, int index) { return fulfillableBorder[dir][index]; }
        [NonSerialized]
        protected Dictionary<Dir4, bool[]> fulfillableBorder;

        //tiles that, if touched during this room's gen, signify that the req has been filled
        //"the req" refers to the side reqs for that side.
        [NonSerialized]
        protected Dictionary<Dir4, bool[]> borderToFulfill;

        public int GetBorderLength(Dir4 dir) { return Draw.GetSide(dir.ToAxis()).Length; }

        [NonSerialized]
        protected Rect draw;
        /// <summary>
        /// The rectangle that the room is drawn in.
        /// </summary>
        public virtual Rect Draw { get { return draw; } }

        public RoomGen()
        {

            roomSideReqs = new Dictionary<Dir4, List<Range>>();
            foreach (Dir4 dir in DirExt.VALID_DIR4)
                roomSideReqs[dir] = new List<Range>();
            openedBorder = new Dictionary<Dir4, bool[]>();
            fulfillableBorder = new Dictionary<Dir4, bool[]>();
            borderToFulfill = new Dictionary<Dir4, bool[]>();

            draw = new Rect(new Loc(-1), new Loc(-1));
        }

        /// <summary>
        /// Creates a copy of the object, to be placed in the generated layout.
        /// </summary>
        /// <returns></returns>
        public abstract RoomGen<T> Copy();
        IRoomGen IRoomGen.Copy() { return Copy(); }

        //this structure is serialized, so make sure runtime state variables are clean at start

        /// <summary>
        /// Returns a Loc that represents the dimensions that this RoomGen prefers to be.
        /// </summary>
        /// <param name="rand"></param>
        /// <returns></returns>
        public abstract Loc ProposeSize(IRandom rand);

        /// <summary>
        /// Initializes the room to the specified size. If its proposed size is not used, it may draw a default empty square.
        /// </summary>
        /// <param name="rand"></param>
        /// <param name="size"></param>
        public virtual void PrepareSize(IRandom rand, Loc size)
        {
            if (size.X <= 0 || size.Y <= 0)
                throw new ArgumentException("Rooms must be of a positive size.");

            draw.Size = size;
            //set all border tile classes to the correct length
            foreach (Dir4 dir in DirExt.VALID_DIR4)
            {
                openedBorder[dir] = new bool[GetBorderLength(dir)];
                fulfillableBorder[dir] = new bool[GetBorderLength(dir)];
                borderToFulfill[dir] = new bool[GetBorderLength(dir)];
            }

            PrepareFulfillableBorders(rand);

            //verify that possible borders has at least one TRUE in each array
            foreach (Dir4 dir in DirExt.VALID_DIR4)
            {
                bool hasRequestable = false;
                for (int jj = 0; jj < fulfillableBorder[dir].Length; jj++)
                {
                    if (fulfillableBorder[dir][jj])
                    {
                        hasRequestable = true;
                        break;
                    }
                }
                if (!hasRequestable)
                    throw new ArgumentException("PrepareFulfillableBorders did not open at least one open tile for each direction!");
            }
        }

        public void SetLoc(Loc loc) { draw.Start = loc; }

        protected abstract void PrepareFulfillableBorders(IRandom rand);


        /// <summary>
        /// Transfers the opened tiles of one direction's OpenedBorder to the adjacent room's PermittedBorder
        /// </summary>
        /// <param name="sourceRoom">The target room</param>
        /// <param name="dir">The direction that the target room lies, relative to this room.</param>
        public virtual void ReceiveOpenedBorder(IRoomGen sourceRoom, Dir4 dir)
        {
            ReceiveBorder(sourceRoom, dir, false);
        }

        /// <summary>
        /// Transfers the opened tiles of one direction's FulfillableBorder to the adjacent room's PermittedBorder
        /// </summary>
        /// <param name="sourceRoom">The target room</param>
        /// <param name="dir">The direction that the target room lies, relative to this room.</param>
        public virtual void ReceiveFulfillableBorder(IRoomGen sourceRoom, Dir4 dir)
        {
            ReceiveBorder(sourceRoom, dir, true);
        }

        protected void ReceiveBorder(IRoomGen sourceRoom, Dir4 dir, bool fulfillable)
        {
            Loc startLoc = GetEdgeLoc(dir, 0);
            Loc endLoc = sourceRoom.GetEdgeLoc(dir.Reverse(), 0);
            if (startLoc + dir.GetLoc() != endLoc)
                throw new ArgumentException("Rooms must touch each other in the specified direction.");

            //compute the starting index in otherBorder to start transferring
            Range sourceSide = sourceRoom.Draw.GetSide(dir.ToAxis());
            fillSideReq(sourceSide, dir);
<<<<<<< HEAD

            bool[] destBorder = borderToFulfill[(int)dir];
=======
            
            bool[] destBorder = borderToFulfill[dir];
>>>>>>> 291a5118
            Loc diff = sourceRoom.Draw.Start - Draw.Start;//how far ahead the start of source is to dest
            //compute the starting index in otherBorder to start transferring
            int offset = diff.GetScalar(dir.ToAxis().Orth());
            //Traverse the region that both borders touch
            //make this room's opened borders into the other room's permitted borders
            bool hasOpening = false;
            int sourceLength = sourceRoom.GetBorderLength(dir.Reverse());
            for (int ii = Math.Max(0, offset); ii - offset < sourceLength && ii < destBorder.Length; ii++)
            {
                bool sourceOpened;
                if (fulfillable)
                    sourceOpened = sourceRoom.GetFulfillableBorder(dir.Reverse(), ii - offset);
                else
                    sourceOpened = sourceRoom.GetOpenedBorder(dir.Reverse(), ii - offset);
                destBorder[ii] = sourceOpened || destBorder[ii];
                hasOpening |= sourceOpened;
            }
            if (!hasOpening)
                throw new ArgumentException("Permitted borders needs at least one open tile for each sideReq!");
        }

        //assumes that the borders are touching.
        public virtual void ReceiveBorderRange(Range range, Dir4 dir)
        {
            fillSideReq(range, dir);
<<<<<<< HEAD

            bool[] destBorder = borderToFulfill[(int)dir];
=======
            
            bool[] destBorder = borderToFulfill[dir];
>>>>>>> 291a5118
            //compute the starting index in otherBorder to start transferring
            int offset = range.Min - Draw.Start.GetScalar(dir.ToAxis().Orth());
            //Traverse the region that both borders touch
            //make this room's opened borders into the other room's permitted borders
            for (int ii = Math.Max(0, -offset); ii < range.Length && ii + offset < destBorder.Length; ii++)
                destBorder[ii + offset] = true;
        }

        private void fillSideReq(Range range, Dir4 dir)
        {
            if (range.Length <= 0)
                throw new ArgumentException("Range must have a positive length.");
            if (dir == Dir4.None || !Enum.IsDefined(typeof(Dir4), dir))
                throw new ArgumentException("Invalid dir value.");
            //also throw exception if the range fails to
            //hit at least one open requestableBorderTile
            Range side = Draw.GetSide(dir.ToAxis());
            Range trueRange = new Range(Math.Max(range.Min, side.Min), Math.Min(range.Max, side.Max));
            bool fulfillable = false;
            for (int ii = trueRange.Min - side.Min; ii < trueRange.Max - side.Min; ii++)
            {
                if (fulfillableBorder[dir][ii])
                {
                    fulfillable = true;
                    break;
                }
            }
            if (!fulfillable)
                throw new ArgumentException("The given range does not include a fulfillable tile!");
            roomSideReqs[dir].Add(trueRange);
        }

        //needs to pass in cell size
        //just return the map itself?
        //also needs to return offset
        //can pass in item/mob lists via map
        public abstract void DrawOnMap(T map);

        void IRoomGen.DrawOnMap(ITiledGenContext map) { DrawOnMap((T)map); }

        protected void DrawMapDefault(T map)
        {
            //draw on all
            for (int x = 0; x < Draw.Size.X; x++)
            {
                for (int y = 0; y < Draw.Size.Y; y++)
                    map.SetTile(new Loc(Draw.X + x, Draw.Y + y), map.RoomTerrain.Copy());
            }

            SetRoomBorders(map);
        }

        public virtual void SetRoomBorders(T map)
        {
            for (int ii = 0; ii < Draw.Width; ii++)
            {
                openedBorder[Dir4.Up][ii] = fulfillableBorder[Dir4.Up][ii] && !map.TileBlocked(new Loc(Draw.Start.X + ii, Draw.Start.Y));
                openedBorder[Dir4.Down][ii] = fulfillableBorder[Dir4.Down][ii] && !map.TileBlocked(new Loc(Draw.Start.X + ii, Draw.End.Y - 1));
            }

            for (int ii = 0; ii < Draw.Height; ii++)
            {
                openedBorder[Dir4.Left][ii] = fulfillableBorder[Dir4.Left][ii] && !map.TileBlocked(new Loc(Draw.Start.X, Draw.Start.Y + ii));
                openedBorder[Dir4.Right][ii] = fulfillableBorder[Dir4.Right][ii] && !map.TileBlocked(new Loc(Draw.End.X - 1, Draw.Start.Y + ii));
            }
        }

        /// <summary>
        /// Simple method to fulfill border requirements by digging until the room is reached.
        /// </summary>
        /// <param name="map">Map to draw on.</param>
        /// <param name="openAll">Chooses all borders instead of just one.</param>
        public virtual void FulfillRoomBorders(T map, bool openAll)
        {
            //NOTE: This assumes that reaching any open tile results in reaching the room as a whole.
            //It also assumes that an open tile would eventually be reached if dug far enough.
            //for each side

            //get all unfulfilled borders
            var unfulfilled = new Dictionary<Dir4, List<Range>>();
            foreach (Dir4 dir in DirExt.VALID_DIR4)
            {
                unfulfilled[dir] = new List<Range>();
                unfulfilled[dir].AddRange(roomSideReqs[dir]);
            }

            if (!openAll)
            {
                for (int ii = 0; ii < Draw.Width; ii++)
                {
                    if (!map.TileBlocked(new Loc(Draw.Start.X + ii, Draw.Start.Y)))
                        updateUnfulfilled(unfulfilled[Dir4.Up], Draw.Start.X + ii);

                    if (!map.TileBlocked(new Loc(Draw.Start.X + ii, Draw.End.Y - 1)))
                        updateUnfulfilled(unfulfilled[Dir4.Down], Draw.Start.X + ii);
                }

                for (int ii = 0; ii < Draw.Height; ii++)
                {
                    if (!map.TileBlocked(new Loc(Draw.Start.X, Draw.Start.Y + ii)))
                        updateUnfulfilled(unfulfilled[Dir4.Left], Draw.Start.Y + ii);
                    if (!map.TileBlocked(new Loc(Draw.End.X - 1, Draw.Start.Y + ii)))
                        updateUnfulfilled(unfulfilled[Dir4.Right], Draw.Start.Y + ii);
                }
            }

            foreach (Dir4 dir in DirExt.VALID_DIR4)
            {
                //get the permitted tiles for each sidereq
                Range side = Draw.GetSide(dir.ToAxis());

                if (!openAll)
                {
                    List<HashSet<int>> candidateEntrances = ChoosePossibleStartRanges(map.Rand, side.Min, borderToFulfill[dir], unfulfilled[dir]);
                    //randomly roll them
                    List<int> resultEntrances = new List<int>();
                    foreach (HashSet<int> candidateSet in candidateEntrances)
                        resultEntrances.Add(MathUtils.ChooseFromHash(candidateSet, map.Rand));
                    //fulfill them with a simple inwards digging until a walkable is reached
                    for (int jj = 0; jj < resultEntrances.Count; jj++)
                        DigAtBorder(map, dir, resultEntrances[jj]);
                }
                else
                {
                    for (int jj = 0; jj < side.Length; jj++)
                    {
                        if (fulfillableBorder[dir][jj])
                        {
                            foreach (Range range in unfulfilled[dir])
                            {
                                if (range.Contains(side.Min + jj))
                                {
                                    DigAtBorder(map, dir, side.Min + jj);
                                    break;
                                }
                            }
                        }
                    }
                }
            }
        }

        /// <summary>
        /// Digs inwards from a border until it reaches a traversible tile.
        /// </summary>
        /// <param name="map"></param>
        /// <param name="dir">The direction of the border, facing outwards.</param>
        /// <param name="scalar"></param>
        public virtual void DigAtBorder(ITiledGenContext map, Dir4 dir, int scalar)
        {
            Loc curLoc = GetEdgeLoc(dir, scalar);
            int length = dir.ToAxis() == Axis4.Vert ? Draw.Height : Draw.Width;
            bool foundTile = false;
            for (int kk = 0; kk < length; kk++)
            {
                if (!map.TileBlocked(curLoc))
                {
                    foundTile = true;
                    break;
                }
                map.SetTile(curLoc, map.RoomTerrain.Copy());
                curLoc += dir.Reverse().GetLoc();
            }
            if (!foundTile)//complain if we reach the end
                throw new ArgumentException("Room border auto-tunneling could not find open tile.");
        }

        private void updateUnfulfilled(List<Range> unfulfilled, int ii)
        {
            for (int jj = unfulfilled.Count - 1; jj >= 0; jj--)
            {
                if (unfulfilled[jj].Contains(ii))
                    unfulfilled.RemoveAt(jj);
            }
        }

        /// <summary>
        /// Gets the loc just inside the room, from the specified direction, with the specified scalar.  The scalar determines X if it's a vertical, and Y if it's a horizontal side.
        /// </summary>
        /// <param name="dir">todo: describe dir parameter on GetEdgeLoc</param>
        /// <param name="scalar">todo: describe scalar parameter on GetEdgeLoc</param>
        /// <returns></returns>
        public Loc GetEdgeLoc(Dir4 dir, int scalar)
        {
            switch (dir)
            {
                case Dir4.Down:
                    return new Loc(scalar, Draw.End.Y - 1);
                case Dir4.Left:
                    return new Loc(Draw.X, scalar);
                case Dir4.Up:
                    return new Loc(scalar, Draw.Y);
                case Dir4.Right:
                    return new Loc(Draw.End.X - 1, scalar);
                case Dir4.None:
                    throw new ArgumentException($"No edge for dir {nameof(Dir4.None)}");
                default:
                    throw new ArgumentOutOfRangeException(nameof(dir), "Invalid enum value.");
            }
        }

        public Loc GetEdgeRectLoc(Dir4 dir, Loc size, int scalar)
        {
            switch (dir)
            {
                case Dir4.Down:
                    return new Loc(scalar, Draw.End.Y);
                case Dir4.Left:
                    return new Loc(Draw.X - size.X, scalar);
                case Dir4.Up:
                    return new Loc(scalar, Draw.Y - size.Y);
                case Dir4.Right:
                    return new Loc(Draw.End.X, scalar);
                case Dir4.None:
                    throw new ArgumentException($"No edge for dir {nameof(Dir4.None)}");
                default:
                    throw new ArgumentOutOfRangeException(nameof(dir), "Invalid enum value.");
            }
            throw new ArgumentException("Must specify a valid direction!");
        }

        /// <summary>
        /// Returns a list of tile-collections, the whole of which would cover all sidereqs.
        /// The sets are all mutually exclusive to each other, and the minimum amount is always chosen.
        /// </summary>
        /// <param name="rand">todo: describe rand parameter on ChoosePossibleStartRanges</param>
        /// <param name="scalarStart">todo: describe scalarStart parameter on ChoosePossibleStartRanges</param>
        /// <param name="permittedRange">todo: describe permittedRange parameter on ChoosePossibleStartRanges</param>
        /// <param name="origSideReqs">todo: describe origSideReqs parameter on ChoosePossibleStartRanges</param>
        /// <returns></returns>
        public virtual List<HashSet<int>> ChoosePossibleStartRanges(IRandom rand, int scalarStart, bool[] permittedRange, List<Range> origSideReqs)
        {
            //Gets the starting X if the direction is vertical, starting Y if the direction is horizontal
            List<Range> sideReqs = new List<Range>();
            sideReqs.AddRange(origSideReqs);

            List<HashSet<int>> resultStarts = new List<HashSet<int>>();
            while (sideReqs.Count > 0)
            {
                //choose a random sidereq
                int chosenIndex = rand.Next(sideReqs.Count);
                HashSet<int> tiles = new HashSet<int>();
                //add all included bordertiles to its set
                for (int ii = 0; ii < permittedRange.Length; ii++)
                {
                    if (permittedRange[ii] && sideReqs[chosenIndex].Contains(ii + scalarStart))
                        tiles.Add(ii + scalarStart);
                }
                bool overlap = false;
                for (int ii = 0; ii < resultStarts.Count; ii++)
                {
                    //does its bordertiles overlap? superset? subset? with an existing set?
                    if (tiles.IsSupersetOf(resultStarts[ii]))
                    {
                        //if superset, do nothing
                        overlap = true;
                        break;
                    }
                    else if (tiles.Overlaps(resultStarts[ii]))
                    {
                        //if subset, narrow the tiles to that set
                        //if intersect, narrow the tiles to that set
                        resultStarts[ii].IntersectWith(tiles);
                        overlap = true;
                        break;
                    }
                }
                //if nothing, just add the new set
                if (!overlap)
                    resultStarts.Add(tiles);

                //continue for all sidereqs
                sideReqs.RemoveAt(chosenIndex);
            }
            return resultStarts;
        }

    }


    public interface IRoomGen
    {
        void ReceiveOpenedBorder(IRoomGen sourceRoom, Dir4 dir);
        void ReceiveFulfillableBorder(IRoomGen sourceRoom, Dir4 dir);
        void ReceiveBorderRange(Range range, Dir4 dir);
        bool GetOpenedBorder(Dir4 dir, int index);
        bool GetFulfillableBorder(Dir4 dir, int index);
        int GetBorderLength(Dir4 dir);
        Rect Draw { get; }
        Loc ProposeSize(IRandom rand);
        void PrepareSize(IRandom rand, Loc size);
        void SetLoc(Loc loc);
        void DrawOnMap(ITiledGenContext map);
        Loc GetEdgeLoc(Dir4 dir, int scalar);
        Loc GetEdgeRectLoc(Dir4 dir, Loc size, int scalar);

        IRoomGen Copy();
    }
}<|MERGE_RESOLUTION|>--- conflicted
+++ resolved
@@ -146,13 +146,7 @@
             //compute the starting index in otherBorder to start transferring
             Range sourceSide = sourceRoom.Draw.GetSide(dir.ToAxis());
             fillSideReq(sourceSide, dir);
-<<<<<<< HEAD
-
-            bool[] destBorder = borderToFulfill[(int)dir];
-=======
-            
             bool[] destBorder = borderToFulfill[dir];
->>>>>>> 291a5118
             Loc diff = sourceRoom.Draw.Start - Draw.Start;//how far ahead the start of source is to dest
             //compute the starting index in otherBorder to start transferring
             int offset = diff.GetScalar(dir.ToAxis().Orth());
@@ -178,13 +172,9 @@
         public virtual void ReceiveBorderRange(Range range, Dir4 dir)
         {
             fillSideReq(range, dir);
-<<<<<<< HEAD
-
-            bool[] destBorder = borderToFulfill[(int)dir];
-=======
             
             bool[] destBorder = borderToFulfill[dir];
->>>>>>> 291a5118
+
             //compute the starting index in otherBorder to start transferring
             int offset = range.Min - Draw.Start.GetScalar(dir.ToAxis().Orth());
             //Traverse the region that both borders touch
@@ -197,7 +187,7 @@
         {
             if (range.Length <= 0)
                 throw new ArgumentException("Range must have a positive length.");
-            if (dir == Dir4.None || !Enum.IsDefined(typeof(Dir4), dir))
+            if (dir == Dir4.None || !dir.Validate())
                 throw new ArgumentException("Invalid dir value.");
             //also throw exception if the range fails to
             //hit at least one open requestableBorderTile
