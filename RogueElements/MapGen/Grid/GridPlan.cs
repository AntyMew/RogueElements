﻿// <copyright file="GridPlan.cs" company="Audino">
// Copyright (c) Audino
// Licensed under the MIT license. See LICENSE file in the project root for full license information.
// </copyright>

using System;
using System.Collections.Generic;

namespace RogueElements
{
    /// <summary>
    /// A dungeon layout that uses a rectangular array of rooms, connected to each other in cardinal directions.
    /// </summary>
    public class GridPlan
    {
        public int CellWall;

        public int WidthPerCell;
        public int HeightPerCell;

        protected int[][] rooms;
        protected GridHallPlan[][] vHalls;
        protected GridHallPlan[][] hHalls;

        public int GridWidth { get { return rooms.Length; } }
        public int GridHeight { get { return rooms[0].Length; } }

        public Loc Size
        {
            get
            {
                return new Loc(GridWidth * (WidthPerCell + CellWall) - CellWall,
                    GridHeight * (HeightPerCell + CellWall) - CellWall);
            }
        }


        //list of all rooms on the entire floor
        //each entry is a different room, guaranteed
        protected List<GridRoomPlan> arrayRooms;

        public int RoomCount { get { return arrayRooms.Count; } }

        public GridPlan() { }

        public void InitSize(int width, int height, int widthPerCell, int heightPerCell, int cellWall = 1)
        {
            rooms = new int[width][];
            vHalls = new GridHallPlan[width][];
            hHalls = new GridHallPlan[width - 1][];
            for (int xx = 0; xx < width; xx++)
            {
                rooms[xx] = new int[height];
                vHalls[xx] = new GridHallPlan[height - 1];
                if (xx < width - 1)
                    hHalls[xx] = new GridHallPlan[height];
                for (int yy = 0; yy < height; yy++)
                {
                    rooms[xx][yy] = -1;
                    if (yy < height - 1)
                        vHalls[xx][yy] = new GridHallPlan();
                    if (xx < width - 1)
                        hHalls[xx][yy] = new GridHallPlan();
                }
            }
            arrayRooms = new List<GridRoomPlan>();

            WidthPerCell = widthPerCell;
            HeightPerCell = heightPerCell;
            if (cellWall < 1)
                throw new ArgumentException("Cannot init a grid with cell wall < 1");
            CellWall = cellWall;
        }

        public void Clear()
        {
            int width = GridWidth;
            int height = GridHeight;

            rooms = new int[width][];
            vHalls = new GridHallPlan[width][];
            hHalls = new GridHallPlan[width - 1][];
            for (int xx = 0; xx < width; xx++)
            {
                rooms[xx] = new int[height];
                vHalls[xx] = new GridHallPlan[height - 1];
                if (xx < width - 1)
                    hHalls[xx] = new GridHallPlan[height];
                for (int yy = 0; yy < height; yy++)
                {
                    rooms[xx][yy] = -1;
                    if (yy < height - 1)
                        vHalls[xx][yy] = new GridHallPlan();
                    if (xx < width - 1)
                        hHalls[xx][yy] = new GridHallPlan();
                }
            }
            arrayRooms = new List<GridRoomPlan>();
        }

        /// <summary>
        /// Generates the position and size of each room and hall, and places it in the specified IFloorPlanGenContext.
        /// </summary>
        /// <param name="map"></param>
        public void PlaceRoomsOnFloor(IFloorPlanGenContext map)
        {
            //decide on room sizes
            for (int ii = 0; ii < arrayRooms.Count; ii++)
                ChooseRoomBounds(map.Rand, ii);

            //decide on halls; write to RoomSideReqs
            for (int xx = 0; xx < vHalls.Length; xx++)
            {
                for (int yy = 0; yy < vHalls[xx].Length; yy++)
                    ChooseHallBounds(map.Rand, xx, yy, true);
            }
            for (int xx = 0; xx < hHalls.Length; xx++)
            {
                for (int yy = 0; yy < hHalls[xx].Length; yy++)
                    ChooseHallBounds(map.Rand, xx, yy, false);
            }

            GenContextDebug.StepIn("Main Rooms");

            List<RoomHallIndex> roomToHall = new List<RoomHallIndex>();
            foreach (var plan in arrayRooms)
            {
                if (plan.CountsAsHall())
                {
                    roomToHall.Add(new RoomHallIndex(map.RoomPlan.HallCount, true));
                    map.RoomPlan.AddHall((IPermissiveRoomGen)plan.RoomGen);
                    GenContextDebug.DebugProgress("Add Hall Room");
                }
                else
                {
                    roomToHall.Add(new RoomHallIndex(map.RoomPlan.RoomCount, false));
                    map.RoomPlan.AddRoom(plan.RoomGen, plan.Immutable);
                    GenContextDebug.DebugProgress("Added Room");
                }
            }
            GenContextDebug.StepOut();

            GenContextDebug.StepIn("Connecting Halls");

            for (int xx = 0; xx < vHalls.Length; xx++)
            {
                for (int yy = 0; yy < vHalls[xx].Length; yy++)
                {
                    GridHallPlan hall = vHalls[xx][yy];
                    if (hall.MainGen != null)
                    {
                        for (int ii = 0; ii < hall.Gens.Count; ii++)
                        {
                            List<RoomHallIndex> adj = new List<RoomHallIndex>();
                            if (ii == 0)
                            {
                                int upRoom = rooms[xx][yy];
                                if (upRoom > -1)
                                    adj.Add(roomToHall[upRoom]);
                            }
                            else
                                adj.Add(new RoomHallIndex(map.RoomPlan.HallCount-1, true));

                            if (ii == hall.Gens.Count - 1)
                            {
                                int downRoom = rooms[xx][yy + 1];
                                if (downRoom > -1)
                                    adj.Add(roomToHall[downRoom]);
                            }
                            map.RoomPlan.AddHall(hall.Gens[ii], adj.ToArray());
                            GenContextDebug.DebugProgress("Add Hall");
                        }
                    }
                }
            }
            for (int xx = 0; xx < hHalls.Length; xx++)
            {
                for (int yy = 0; yy < hHalls[xx].Length; yy++)
                {
                    GridHallPlan hall = hHalls[xx][yy];
                    if (hall.MainGen != null)
                    {
                        for (int ii = 0; ii < hall.Gens.Count; ii++)
                        {
                            List<RoomHallIndex> adj = new List<RoomHallIndex>();
                            if (ii == 0)
                            {
                                int leftRoom = rooms[xx][yy];
                                if (leftRoom > -1)
                                    adj.Add(roomToHall[leftRoom]);
                            }
                            else
                                adj.Add(new RoomHallIndex(map.RoomPlan.HallCount - 1, true));

                            if (ii == hall.Gens.Count - 1)
                            {
                                int rightRoom = rooms[xx + 1][yy];
                                if (rightRoom > -1)
                                    adj.Add(roomToHall[rightRoom]);
                            }
                            map.RoomPlan.AddHall(hall.Gens[ii], adj.ToArray());
                            GenContextDebug.DebugProgress("Add Hall");
                        }
                    }
                }
            }
            GenContextDebug.StepOut();

        }

        /// <summary>
        /// Returns the RoomGen found in the specified hall.
        /// </summary>
        /// <param name="locRay">The location of the room + the direction of the connecting hall relative to the room.</param>
        /// <returns></returns>
        public IPermissiveRoomGen GetHall(LocRay4 locRay)
        {
            switch (locRay.Dir)
            {
                case Dir4.Down:
                    if (locRay.Loc.Y < GridHeight - 1)
                        return vHalls[locRay.Loc.X][locRay.Loc.Y].MainGen;
                    break;
                case Dir4.Left:
                    if (locRay.Loc.X > 0)
                        return hHalls[locRay.Loc.X - 1][locRay.Loc.Y].MainGen;
                    break;
                case Dir4.Up:
                    if (locRay.Loc.Y > 0)
                        return vHalls[locRay.Loc.X][locRay.Loc.Y - 1].MainGen;
                    break;
                case Dir4.Right:
                    if (locRay.Loc.X < GridWidth - 1)
                        return hHalls[locRay.Loc.X][locRay.Loc.Y].MainGen;
                    break;
                case Dir4.None:
                    break;
                default:
                    throw new ArgumentOutOfRangeException(nameof(locRay.Dir), "Invalid enum value.");
            }
            return null;
        }

        public IRoomGen GetRoom(int index)
        {
            return arrayRooms[index].RoomGen;
        }

        public GridRoomPlan GetRoomPlan(int index)
        {
            return arrayRooms[index];
        }

        public GridRoomPlan GetRoomPlan(Loc loc)
        {
            return rooms[loc.X][loc.Y] > -1 ? arrayRooms[rooms[loc.X][loc.Y]] : null;
        }

        public int GetRoomIndex(Loc loc)
        {
            return rooms[loc.X][loc.Y];
        }

        public void EraseRoom(Loc loc)
        {
            int roomIndex = rooms[loc.X][loc.Y];
            GridRoomPlan room = arrayRooms[roomIndex];
            arrayRooms.RemoveAt(roomIndex);
            for (int xx = room.Bounds.Start.X; xx < room.Bounds.End.X; xx++)
            {
                for (int yy = room.Bounds.Start.Y; yy < room.Bounds.End.Y; yy++)
                    rooms[xx][yy] = -1;
            }

            for (int xx = 0; xx < GridWidth; xx++)
            {
                for (int yy = 0; yy < GridHeight; yy++)
                {
                    if (rooms[xx][yy] > roomIndex)
                        rooms[xx][yy]--;
                }
            }
        }

        public void AddRoom(Loc loc, IRoomGen gen)
        {
            AddRoom(new Rect(loc, new Loc(1)), gen, false, false);
        }

        public void AddRoom(Loc loc, IRoomGen gen, bool immutable, bool preferHall)
        {
            AddRoom(new Rect(loc, new Loc(1)), gen, immutable, preferHall);
        }


        public void AddRoom(Rect rect, IRoomGen gen)
        {
            AddRoom(rect, gen, false, false);
        }

        public void AddRoom(Rect rect, IRoomGen gen, bool immutable, bool preferHall)
        {
            Rect floorRect = new Rect(0, 0, GridWidth, GridHeight);
            if (!floorRect.Contains(rect))
                throw new ArgumentOutOfRangeException(nameof(rect), "Cannot add room out of bounds!");

            for (int xx = rect.Start.X; xx < rect.End.X; xx++)
            {
                for (int yy = rect.Start.Y; yy < rect.End.Y; yy++)
                {
                    if (rooms[xx][yy] != -1)
                        throw new InvalidOperationException("Tried to add on top of an existing room!");
                    if (xx > rect.Start.X && hHalls[xx - 1][yy].MainGen != null)
                        throw new InvalidOperationException("Tried to add on top of an existing hall!");
                    if (yy > rect.Start.Y && vHalls[xx][yy - 1].MainGen != null)
                        throw new InvalidOperationException("Tried to add on top of an existing hall!");
                }
            }
            var room = new GridRoomPlan(rect, gen.Copy())
            {
                Immutable = immutable,
                PreferHall = preferHall
            };
            arrayRooms.Add(room);
            for (int xx = rect.Start.X; xx < rect.End.X; xx++)
            {
                for (int yy = rect.Start.Y; yy < rect.End.Y; yy++)
                    rooms[xx][yy] = arrayRooms.Count - 1;
            }
        }

        public bool CanAddRoom(Rect rect)
        {
            Rect floorRect = new Rect(0, 0, GridWidth, GridHeight);
            if (!floorRect.Contains(rect))
                return false;

            for (int xx = rect.Start.X; xx < rect.End.X; xx++)
            {
                for (int yy = rect.Start.Y; yy < rect.End.Y; yy++)
                {
                    if (rooms[xx][yy] != -1)
                        return false;
                    if (xx > rect.Start.X && hHalls[xx - 1][yy].MainGen != null)
                        return false;
                    if (yy > rect.Start.Y && vHalls[xx][yy - 1].MainGen != null)
                        return false;
                }
            }
            return true;
        }


        /// <summary>
        /// Sets the RoomGen found in the specified hall.
        /// </summary>
        /// <param name="locRay">The location of the room + the direction of the connecting hall relative to the room.</param>
        /// <param name="hallGen"></param>
        public void SetHall(LocRay4 locRay, IPermissiveRoomGen hallGen)
        {
<<<<<<< HEAD
=======
            if (locRay.Dir == Dir4.None || !Enum.IsDefined(typeof(Dir4), locRay.Dir))
                throw new ArgumentException("Invalid direction.");
>>>>>>> 291a5118
            IPermissiveRoomGen addHall = null;
            if (hallGen != null)
                addHall = (IPermissiveRoomGen)hallGen.Copy();
            switch (locRay.Dir)
            {
                case Dir4.Down:
                    if (locRay.Loc.Y < GridHeight - 1)
                        vHalls[locRay.Loc.X][locRay.Loc.Y].SetGen(addHall);
                    break;
                case Dir4.Left:
                    if (locRay.Loc.X > 0)
                        hHalls[locRay.Loc.X - 1][locRay.Loc.Y].SetGen(addHall);
                    break;
                case Dir4.Up:
                    if (locRay.Loc.Y > 0)
                        vHalls[locRay.Loc.X][locRay.Loc.Y - 1].SetGen(addHall);
                    break;
                case Dir4.Right:
                    if (locRay.Loc.X < GridWidth - 1)
                        hHalls[locRay.Loc.X][locRay.Loc.Y].SetGen(addHall);
                    break;
                case Dir4.None:
                    throw new ArgumentException($"No hall for dir {nameof(Dir4.None)}");
                default:
                    throw new ArgumentOutOfRangeException(nameof(locRay.Dir), "Invalid enum value.");
            }
        }

        /// <summary>
        /// Decides on the room bounds for each room.
        /// </summary>
        /// <param name="rand"></param>
        /// <param name="roomIndex"></param>
        public void ChooseRoomBounds(IRandom rand, int roomIndex)
        {
            GridRoomPlan roomPair = arrayRooms[roomIndex];
            //the RoomGens are allowed to choose any size period, but this function will cap them at the cell sizes
            Loc size = roomPair.RoomGen.ProposeSize(rand);
            Rect cellBounds = GetCellBounds(roomPair.Bounds);
            size = new Loc(Math.Min(size.X, cellBounds.Width), Math.Min(size.Y, cellBounds.Height));
            roomPair.RoomGen.PrepareSize(rand, size);

            Loc start = cellBounds.Start + new Loc(rand.Next(cellBounds.Size.X - size.X + 1), rand.Next(cellBounds.Size.Y - size.Y + 1));
            roomPair.RoomGen.SetLoc(start);
        }

        /// <summary>
        /// Decides on the bounds for each hall.  Also writes to the adjacent rooms' SideReqs and tile permissions
        /// </summary>
        /// <param name="x"></param>
        /// <param name="y"></param>
        /// <param name="vertical"></param>
        /// <param name="rand">todo: describe rand parameter on ChooseHallBounds</param>
        public void ChooseHallBounds(IRandom rand, int x, int y, bool vertical)
        {
            GridRoomPlan startRoom = GetRoomPlan(new Loc(x, y));
            GridRoomPlan endRoom = GetRoomPlan(new Loc(x + (vertical ? 0 : 1), y + (vertical ? 1 : 0)));

            GridHallPlan hall = vertical ? vHalls[x][y] : hHalls[x][y];
            if (hall.MainGen != null)//also sets the sidereqs
            {
                int tier = vertical ? x : y;
                Dir4 dir = vertical ? Dir4.Down : Dir4.Right;
                Range startRange = GetHallTouchRange(startRoom.RoomGen, dir, tier);
                Range endRange = GetHallTouchRange(endRoom.RoomGen, dir.Reverse(), tier);
                Range combinedRange = new Range(Math.Min(startRange.Min, endRange.Min), Math.Max(startRange.Max, endRange.Max));
                Loc start = startRoom.RoomGen.Draw.End;
                Loc end = endRoom.RoomGen.Draw.Start;

                Rect startCell = GetCellBounds(startRoom.Bounds);
                Rect endCell = GetCellBounds(endRoom.Bounds);

                Rect bounds = vertical ? new Rect(combinedRange.Min, start.Y, combinedRange.Length, end.Y - start.Y)
                    : new Rect(start.X, combinedRange.Min, end.X - start.X, combinedRange.Length);

                //a side constitutes intruding bound when the rectangle moves forward enough to go to the other side
                //and the other side touched is outside of side B's bound (including borders)

                //startRange intrudes if startRange goes outside end's tier (borders included)
                bool startIntrude = !endCell.GetSide(dir.ToAxis()).Contains(startRange);
                //and end is greater than the edge (borders excluded)
                bool endTouch = bounds.GetScalar(dir) == endCell.GetScalar(dir.Reverse());

                bool endIntrude = !startCell.GetSide(dir.ToAxis()).Contains(endRange);
                //and end is greater than the edge (borders excluded)
                bool startTouch = bounds.GetScalar(dir.Reverse()) == startCell.GetScalar(dir);

                //neither side intrudes bound: use the computed rectangle
                if (!startIntrude && !endIntrude || endTouch && startTouch ||
                    !(startIntrude && endIntrude) && (startIntrude && endTouch || endIntrude && startTouch))
                {
                    hall.MainGen.PrepareSize(rand, bounds.Size);
                    hall.MainGen.SetLoc(bounds.Start);
                }
                else
                {
                    int divPoint = startCell.GetScalar(dir) + 1;
                    Range startDivRange = startRange;
                    Range endDivRange = endRange;
                    if (startIntrude && !endIntrude)
                    {
                        //side A intrudes bound, side B does not: divide A and B; doesn't matter who gets border
                        //side A touches border, side B does not: divide A and B; A gets border

                        //side A does not, side B touches border: A gets border; don't need B - this cannot happen
                        //side A touches border, side B touches border: A gets border; don't need B - this cannot happen

                        //in short, divide with start getting the border
                        //startDivRange needs to contain endRange
                        startDivRange = combinedRange;
                    }
                    else if (!startIntrude && endIntrude)
                    {
                        //side A does not, side B intrudes bound: divide A and B; doesn't matter who gets border
                        //side A does not, side B touches border: divide A and B; B gets border

                        //side A touches border, side B does not: B gets border; don't need A - this cannot happen
                        //side A touches border, side B touches border: B gets border; don't need B - this cannot happen

                        //in short, divide with end getting the border
                        //endDivRange needs to contain startRange

                        divPoint = startCell.GetScalar(dir);
                        endDivRange = combinedRange;
                    }
                    else
                    {
                        //side A intrudes bound, side B intrudes bound: divide A and B; doesn't matter who gets border
                        if (startTouch)
                        {
                            //side A touches border, side B does not: divide A and B; A gets border
                        }
                        if (endTouch)
                        {
                            //side A does not, side B touches border: divide A and B; B gets border
                            divPoint = startCell.GetScalar(dir);
                        }
                        //side A touches border, side B touches border: A gets border; don't need B -  this cannot happen

                        //both sides need to cover the intersection of their cells
                        Range interCellSide = Range.Intersect(startCell.GetSide(dir.ToAxis()), endCell.GetSide(dir.ToAxis()));
                        startDivRange = Range.IncludeRange(startDivRange, interCellSide);
                        endDivRange = Range.IncludeRange(endDivRange, interCellSide);
                    }

                    Rect startBox = vertical ? new Rect(startDivRange.Min, start.Y, startDivRange.Length, divPoint-start.Y)
                        : new Rect(start.X, startDivRange.Min, divPoint - start.X, startDivRange.Length);
                    Rect endBox = vertical ? new Rect(endDivRange.Min, divPoint, endDivRange.Length, end.Y - divPoint)
                        : new Rect(divPoint, endDivRange.Min, end.X - divPoint, endDivRange.Length);

                    hall.Gens.Add((IPermissiveRoomGen)hall.MainGen.Copy());
                    hall.Gens[0].PrepareSize(rand, startBox.Size);
                    hall.Gens[0].SetLoc(startBox.Start);
                    hall.Gens[1].PrepareSize(rand, endBox.Size);
                    hall.Gens[1].SetLoc(endBox.Start);
                }
            }
        }

        public List<int> GetAdjacentRooms(int roomIndex)
        {
            List<int> returnList = new List<int>();
            GridRoomPlan room = arrayRooms[roomIndex];
            for (int ii = 0; ii < room.Bounds.Size.X; ii++)
            {
                //above
                int up = GetRoomNum(new LocRay4(room.Bounds.X + ii, room.Bounds.Y, Dir4.Up));
                if (up > -1 && !returnList.Contains(up))
                    returnList.Add(up);
                //below
                int down = GetRoomNum(new LocRay4(room.Bounds.X + ii, room.Bounds.End.Y - 1, Dir4.Down));
                if (down > -1 && !returnList.Contains(down))
                    returnList.Add(down);
            }
            for (int ii = 0; ii < room.Bounds.Size.Y; ii++)
            {
                //left
                int left = GetRoomNum(new LocRay4(room.Bounds.X, room.Bounds.Y + ii, Dir4.Left));
                if (left > -1 && !returnList.Contains(left))
                    returnList.Add(left);
                //right
                int right = GetRoomNum(new LocRay4(room.Bounds.End.X - 1, room.Bounds.Y + ii, Dir4.Right));
                if (right > -1 && !returnList.Contains(right))
                    returnList.Add(right);
            }
            return returnList;
        }


        public int GetRoomNum(LocRay4 locRay)
        {
            IPermissiveRoomGen hall = GetHall(locRay);
            if (hall != null)
            {
                Loc moveLoc = locRay.Traverse(1);
                return rooms[moveLoc.X][moveLoc.Y];
            }
            return -1;
        }

        public virtual Rect GetCellBounds(Rect bounds)
        {
            return new Rect(bounds.X * (WidthPerCell + CellWall), bounds.Y * (HeightPerCell + CellWall),
                bounds.Size.X * (WidthPerCell + CellWall) - CellWall, bounds.Size.Y * (HeightPerCell + CellWall) - CellWall);
        }

        /// <summary>
        ///
        /// </summary>
        /// <param name="room"></param>
        /// <param name="dir">Direction from room to hall.</param>
        /// <param name="tier"></param>
        /// <returns></returns>
        public virtual Range GetHallTouchRange(IRoomGen room, Dir4 dir, int tier)
        {
            bool vertical = dir.ToAxis() == Axis4.Vert;
            //The hall will touch the entire side of each room under normal circumstances.
            //Things get tricky for a target room that occupies more than one cell.
            //First, try to cover only the part of the target room that's in the cell.
            //If that's not possible, try to extend the hall until it covers one tile of the target room.
            Range startRange = room.Draw.GetSide(dir.ToAxis());

            //factor possibletiles into this calculation
            int borderLength = room.GetBorderLength(dir);
            for (int ii = 0; ii < borderLength; ii++)
            {
                if (room.GetFulfillableBorder(dir, ii))
                {
                    startRange.Min += ii;
                    break;
                }
            }
            for (int ii = 0; ii < borderLength; ii++)
            {
                if (room.GetFulfillableBorder(dir, borderLength - 1 - ii))
                {
                    startRange.Max -= ii;
                    break;
                }
            }

            int tierStart = vertical ? tier * (WidthPerCell + CellWall) : tier * (HeightPerCell + CellWall);
            int tierLength = vertical ? WidthPerCell : HeightPerCell;
            Range newRange = new Range(Math.Max(startRange.Min, tierStart), Math.Min(startRange.Max, tierStart+tierLength));
            if (newRange.Max <= newRange.Min)
            {
                //try to extend the hall until it covers one tile of the target room.
                //first, note that the current end range is covering the zone between the tier and the edge of the room (inverted)
                //un-invert this and inflate by 1, and you will have a zone that covers 1 tile with the room
                //get the intersection of this zone and the room.
                newRange = new Range(Math.Max(startRange.Min, newRange.Max-1), Math.Min(startRange.Max, newRange.Min+1));
            }
            return newRange;
        }
    }

}<|MERGE_RESOLUTION|>--- conflicted
+++ resolved
@@ -358,11 +358,11 @@
         /// <param name="hallGen"></param>
         public void SetHall(LocRay4 locRay, IPermissiveRoomGen hallGen)
         {
-<<<<<<< HEAD
-=======
-            if (locRay.Dir == Dir4.None || !Enum.IsDefined(typeof(Dir4), locRay.Dir))
+            if (locRay.Dir == Dir4.None)
                 throw new ArgumentException("Invalid direction.");
->>>>>>> 291a5118
+            else if (!locRay.Dir.Validate())
+                throw new ArgumentOutOfRangeException("Invalid enum value.");
+
             IPermissiveRoomGen addHall = null;
             if (hallGen != null)
                 addHall = (IPermissiveRoomGen)hallGen.Copy();
