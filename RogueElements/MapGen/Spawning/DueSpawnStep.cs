--- conflicted
+++ resolved
@@ -12,33 +12,17 @@
     /// Places items on the map based on how far they are from the entrance of the map.
     /// Distance is measured in the amount of rooms one must travel to reach the room in question.
     /// </summary>
-    /// <typeparam name="T">Type of the MapGenContext.</typeparam>
-    /// <typeparam name="E">Type of the item to spawn.</typeparam>
-    /// <typeparam name="F">Type of the Map Entrance.</typeparam>
+    /// <typeparam name="TGenContext">Type of the MapGenContext.</typeparam>
+    /// <typeparam name="TSpawnable">Type of the item to spawn.</typeparam>
+    /// <typeparam name="TEntrance">Type of the Map Entrance.</typeparam>
     [Serializable]
-<<<<<<< HEAD
     public class DueSpawnStep<TGenContext, TSpawnable, TEntrance> : RoomSpawnStep<TGenContext, TSpawnable>
         where TGenContext : class, IFloorPlanGenContext, IPlaceableGenContext<TSpawnable>, IViewPlaceableGenContext<TEntrance>
         where TSpawnable : ISpawnable
-        where TEntrance : ISpawnable
+        where TEntrance : IEntrance
     {
         public DueSpawnStep()
             : base()
-=======
-    public class DueSpawnStep<T, E, F> : RoomSpawnStep<T, E>
-        where T : class, IFloorPlanGenContext, IPlaceableGenContext<E>, IViewPlaceableGenContext<F>
-        where E : ISpawnable
-        where F : IEntrance
-    {
-
-        /// <summary>
-        /// The percentage chance to multiply a room's spawning chance when it successfully spawns an item.
-        /// </summary>
-        public int SuccessPercent;
-
-        public DueSpawnStep() { }
-        public DueSpawnStep(IStepSpawner<T, E> spawn, int successPercent) : base(spawn)
->>>>>>> f82d7643
         {
         }
 
@@ -48,6 +32,9 @@
             this.SuccessPercent = successPercent;
         }
 
+        /// <summary>
+        /// The percentage chance to multiply a room's spawning chance when it successfully spawns an item.
+        /// </summary>
         public int SuccessPercent { get; set; }
 
         public override void DistributeSpawns(TGenContext map, List<TSpawnable> spawns)
