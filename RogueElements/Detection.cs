--- conflicted
+++ resolved
@@ -244,14 +244,9 @@
 
             // check the four directions
             Dir4 chosenDir = Dir4.None;
-<<<<<<< HEAD
 
             // ensure that there is only one direction where it is unblocked
-            for (int ii = 0; ii < 4; ii++)
-=======
-            //ensure that there is only one direction where it is unblocked
             foreach (Dir4 dir in DirExt.VALID_DIR4)
->>>>>>> 291a5118
             {
                 Loc newLoc = loc + dir.GetLoc();
                 if (checkGround(newLoc))
