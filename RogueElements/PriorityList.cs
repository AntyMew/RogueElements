﻿// <copyright file="PriorityList.cs" company="Audino">
// Copyright (c) Audino
// Licensed under the MIT license. See LICENSE file in the project root for full license information.
// </copyright>

using System;
using System.Collections;
using System.Collections.Generic;

namespace RogueElements
{

    /// <summary>
    /// Stores and retrieves values with an associated priority, abstracting out the list-of-lists logic behind them.
    /// </summary>
    /// <typeparam name="T"></typeparam>
    [Serializable]
    public class PriorityList<T> : IPriorityList<T>
    {
        private readonly Dictionary<int, List<T>> data;

        public PriorityList()
        {
            this.data = new Dictionary<int, List<T>>();
        }

        public int PriorityCount => this.data.Count;

        public int Count
        {
            get
            {
                int count = 0;
                foreach (int priority in this.data.Keys)
                    count += this.data[priority].Count;
                return count;
            }
        }

        public void Add(int priority, T item)
        {
            if (!this.data.ContainsKey(priority))
                this.data[priority] = new List<T>();
            this.data[priority].Add(item);
        }

        void IPriorityList.Add(int priority, object item) => this.Add(priority, (T)item);

        public void Insert(int priority, int index, T item)
        {
            if (!this.data.ContainsKey(priority))
            {
                if (index != 0)
                    throw new ArgumentOutOfRangeException(nameof(index), "Index was out of bounds of the list.");
                this.data[priority] = new List<T>();
            }

            this.data[priority].Insert(index, item);
        }

        void IPriorityList.Insert(int priority, int index, object item) => this.Insert(priority, index, (T)item);

        public void RemoveAt(int priority, int index)
        {
            this.data[priority].RemoveAt(index);
            if (this.data[priority].Count == 0)
                this.data.Remove(priority);
        }

        public T Get(int priority, int index)
        {
            return this.data[priority][index];
        }

        object IPriorityList.Get(int priority, int index) => this.Get(priority, index);

        public void Set(int priority, int index, T item)
        {
            this.data[priority][index] = item;
        }

        void IPriorityList.Set(int priority, int index, object item) => this.Set(priority, index, (T)item);

        public void Clear()
        {
            this.data.Clear();
        }

<<<<<<< HEAD
=======

        /// <summary>
        /// Enumerates all priorities. Does not have to be in order.
        /// </summary>
        /// <returns></returns>
>>>>>>> f82d7643
        public IEnumerable<int> GetPriorities()
        {
            foreach (int key in this.data.Keys)
                yield return key;
        }

        public IEnumerable<T> GetItems(int priority)
        {
            foreach (T item in this.data[priority])
                yield return item;
        }

<<<<<<< HEAD
        IEnumerable IPriorityList.GetItems(int priority) => this.GetItems(priority);

=======
        /// <summary>
        /// Enumerates all items. Does not have to be in priority order.
        /// </summary>
        /// <returns></returns>
>>>>>>> f82d7643
        public IEnumerator<T> GetEnumerator()
        {
            foreach (int key in this.data.Keys)
            {
                foreach (T item in this.data[key])
                    yield return item;
            }
        }

        IEnumerator IEnumerable.GetEnumerator() => this.GetEnumerator();

        public int GetCountAtPriority(int priority)
        {
            if (this.data.TryGetValue(priority, out List<T> items))
                return items.Count;
            return 0;
        }

<<<<<<< HEAD
        int IPriorityList.GetCountAtPriority(int priority) => this.GetCountAtPriority(priority);
=======
        /// <summary>
        /// Retrieves the total amount of priorities being occupied with items.
        /// </summary>
        public int PriorityCount { get { return data.Count; } }

        /// <summary>
        /// Retrieves the total number of items in the PriorityList
        /// </summary>
        public int Count
        {
            get
            {
                int count = 0;
                foreach (int priority in data.Keys)
                    count += data[priority].Count;
                return count;
            }
        }
>>>>>>> f82d7643
    }
}<|MERGE_RESOLUTION|>--- conflicted
+++ resolved
@@ -9,7 +9,6 @@
 
 namespace RogueElements
 {
-
     /// <summary>
     /// Stores and retrieves values with an associated priority, abstracting out the list-of-lists logic behind them.
     /// </summary>
@@ -24,8 +23,14 @@
             this.data = new Dictionary<int, List<T>>();
         }
 
+        /// <summary>
+        /// Retrieves the total amount of priorities being occupied with items.
+        /// </summary>
         public int PriorityCount => this.data.Count;
 
+        /// <summary>
+        /// Retrieves the total number of items in the PriorityList
+        /// </summary>
         public int Count
         {
             get
@@ -86,14 +91,10 @@
             this.data.Clear();
         }
 
-<<<<<<< HEAD
-=======
-
         /// <summary>
         /// Enumerates all priorities. Does not have to be in order.
         /// </summary>
         /// <returns></returns>
->>>>>>> f82d7643
         public IEnumerable<int> GetPriorities()
         {
             foreach (int key in this.data.Keys)
@@ -106,15 +107,12 @@
                 yield return item;
         }
 
-<<<<<<< HEAD
         IEnumerable IPriorityList.GetItems(int priority) => this.GetItems(priority);
 
-=======
         /// <summary>
         /// Enumerates all items. Does not have to be in priority order.
         /// </summary>
         /// <returns></returns>
->>>>>>> f82d7643
         public IEnumerator<T> GetEnumerator()
         {
             foreach (int key in this.data.Keys)
@@ -133,27 +131,6 @@
             return 0;
         }
 
-<<<<<<< HEAD
         int IPriorityList.GetCountAtPriority(int priority) => this.GetCountAtPriority(priority);
-=======
-        /// <summary>
-        /// Retrieves the total amount of priorities being occupied with items.
-        /// </summary>
-        public int PriorityCount { get { return data.Count; } }
-
-        /// <summary>
-        /// Retrieves the total number of items in the PriorityList
-        /// </summary>
-        public int Count
-        {
-            get
-            {
-                int count = 0;
-                foreach (int priority in data.Keys)
-                    count += data[priority].Count;
-                return count;
-            }
-        }
->>>>>>> f82d7643
     }
 }